--- conflicted
+++ resolved
@@ -89,11 +89,9 @@
     app: Optional["App"],
     manager: "PluginsManager",
 ):
-<<<<<<< HEAD
     if not requestor_user:
         requestor_user = None
-=======
->>>>>>> 42f9464c
+
     gift_card_lines = get_non_shippable_gift_card_lines(order_lines)
     if not gift_card_lines:
         return
