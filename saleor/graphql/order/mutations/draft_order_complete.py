import graphene
from django.core.exceptions import ValidationError
from django.db import transaction

from ....account.models import User
from ....core.exceptions import InsufficientStock
from ....core.permissions import OrderPermissions
from ....core.postgres import FlatConcatSearchVector
from ....core.taxes import zero_taxed_money
from ....core.tracing import traced_atomic_transaction
from ....order import OrderStatus, models
from ....order.actions import order_created
from ....order.calculations import fetch_order_prices_if_expired
from ....order.error_codes import OrderErrorCode
from ....order.fetch import OrderInfo, OrderLineInfo
from ....order.search import prepare_order_search_vector_value
from ....order.utils import get_order_country, update_order_display_gross_prices
from ....warehouse.management import allocate_preorders, allocate_stocks
from ....warehouse.reservations import is_reservation_enabled
from ...core.mutations import BaseMutation
from ...core.types import OrderError
from ..types import Order
from ..utils import (
    prepare_insufficient_stock_order_validation_errors,
    validate_draft_order,
)


class DraftOrderComplete(BaseMutation):
    order = graphene.Field(Order, description="Completed order.")

    class Arguments:
        id = graphene.ID(
            required=True, description="ID of the order that will be completed."
        )

    class Meta:
        description = "Completes creating an order."
        permissions = (OrderPermissions.MANAGE_ORDERS,)
        error_type_class = OrderError
        error_type_field = "order_errors"

    @classmethod
    def update_user_fields(cls, order):
        if order.user:
            order.user_email = order.user.email
        elif order.user_email:
            try:
                order.user = User.objects.get(email=order.user_email)
            except User.DoesNotExist:
                order.user = None

    @classmethod
    def validate_order(cls, order):
        if not order.is_draft():
            raise ValidationError(
                {
                    "id": ValidationError(
                        "The order is not draft.", code=OrderErrorCode.INVALID.value
                    )
                }
            )

    @classmethod
    @traced_atomic_transaction()
    def perform_mutation(cls, _root, info, id):
        manager = info.context.plugins
        order = cls.get_node_or_error(
            info,
            id,
            only_type=Order,
            qs=models.Order.objects.prefetch_related("lines__variant"),
        )
        order, _ = fetch_order_prices_if_expired(order, manager)
        cls.validate_order(order)

        country = get_order_country(order)
        validate_draft_order(order, country, info.context.plugins)
        cls.update_user_fields(order)
        order.status = OrderStatus.UNFULFILLED

        if not order.is_shipping_required():
            order.shipping_method_name = None
            order.shipping_price = zero_taxed_money(order.currency)
            if order.shipping_address:
                order.shipping_address.delete()
                order.shipping_address = None

<<<<<<< HEAD
        order.search_vector = prepare_order_search_vector_value(order)
        update_order_display_gross_prices(order)
=======
        order.search_vector = FlatConcatSearchVector(
            *prepare_order_search_vector_value(order)
        )
>>>>>>> aa74ef6b
        order.save()

        channel = order.channel
        channel_slug = channel.slug
        order_lines_info = []
        for line in order.lines.all():
            if line.variant.track_inventory or line.variant.is_preorder_active():
                line_data = OrderLineInfo(
                    line=line, quantity=line.quantity, variant=line.variant
                )
                order_lines_info.append(line_data)
                try:
                    with traced_atomic_transaction():
                        allocate_stocks(
                            [line_data],
                            country,
                            channel_slug,
                            manager,
                            check_reservations=is_reservation_enabled(
                                info.context.site.settings
                            ),
                        )
                        allocate_preorders(
                            [line_data],
                            channel_slug,
                            check_reservations=is_reservation_enabled(
                                info.context.site.settings
                            ),
                        )
                except InsufficientStock as exc:
                    errors = prepare_insufficient_stock_order_validation_errors(exc)
                    raise ValidationError({"lines": errors})

        order_info = OrderInfo(
            order=order,
            customer_email=order.get_customer_email(),
            channel=channel,
            payment=order.get_last_payment(),
            lines_data=order_lines_info,
        )
        transaction.on_commit(
            lambda: order_created(
                order_info=order_info,
                user=info.context.user,
                app=info.context.app,
                manager=info.context.plugins,
                from_draft=True,
            )
        )

        return DraftOrderComplete(order=order)<|MERGE_RESOLUTION|>--- conflicted
+++ resolved
@@ -86,14 +86,10 @@
                 order.shipping_address.delete()
                 order.shipping_address = None
 
-<<<<<<< HEAD
-        order.search_vector = prepare_order_search_vector_value(order)
-        update_order_display_gross_prices(order)
-=======
         order.search_vector = FlatConcatSearchVector(
             *prepare_order_search_vector_value(order)
         )
->>>>>>> aa74ef6b
+        update_order_display_gross_prices(order)
         order.save()
 
         channel = order.channel
