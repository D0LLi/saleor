--- conflicted
+++ resolved
@@ -379,7 +379,6 @@
     assert wrapped_checkout_complete.called is False
 
 
-<<<<<<< HEAD
 @pytest.mark.parametrize("metadata", [{"key": "value"}, {}, None])
 @patch(
     "saleor.payment.gateways.stripe.webhooks.complete_checkout", wraps=complete_checkout
@@ -388,20 +387,10 @@
 def test_handle_authorized_payment_intent_with_metadata(
     wrapped_update_payment_method,
     _wrapped_checkout_complete,
-=======
-@pytest.mark.parametrize("called", [True, False])
-@patch(
-    "saleor.payment.gateways.stripe.webhooks._update_payment_with_new_transaction",
-    wraps=_update_payment_with_new_transaction,
-)
-def test_handle_authorized_payment_intent_different_order_channel_slug(
-    wrapped_update_payment_with_new_transaction,
->>>>>>> 5d5d6aca
     payment_stripe_for_order,
     checkout_with_items,
     stripe_plugin,
     channel_USD,
-<<<<<<< HEAD
     metadata,
 ):
     # given
@@ -429,8 +418,20 @@
         channel_USD.slug,
         metadata or {},
     )
-=======
+
+
+@pytest.mark.parametrize("called", [True, False])
+@patch(
+    "saleor.payment.gateways.stripe.webhooks._update_payment_with_new_transaction",
+    wraps=_update_payment_with_new_transaction,
+)
+def test_handle_authorized_payment_intent_different_order_channel_slug(
+    wrapped_update_payment_with_new_transaction,
     channel_PLN,
+    payment_stripe_for_order,
+    checkout_with_items,
+    stripe_plugin,
+    channel_USD,
     called,
 ):
     # given
@@ -490,7 +491,6 @@
 
     # then
     assert wrapped_process_payment_with_checkout.called == called
->>>>>>> 5d5d6aca
 
 
 @patch(
