# Changelog

All notable, unreleased changes to this project will be documented in this file. For the released changes, please visit the [Releases](https://github.com/mirumee/saleor/releases) page.

<<<<<<< HEAD


3.15.0
- Add `lines` to `OrderGrantedRefund` - #13014 by @korycins


3.14.0 [Unreleased]
=======
# 3.15.0 [Unreleased]
>>>>>>> e22490ef

### Breaking changes

### GraphQL API

### Saleor Apps

### Other changes

# 3.14.0

### Breaking changes

- The `ProductBulkCreateError.path` field for errors related to product variants input in the `productBulkCreate` mutation will now return more detailed error paths, e.g. `variants.1.stocks.0.warehouse` instead of `variants.1.warehouses` - #12534 by @SzymJ
- The `discounts` field has been removed from the listed plugin manager methods. Instead of the `discounts` argument, an applied `discount` is now assigned to each line in the `CheckoutLineInfo` inside the `CheckoutInfo` object. - #11934 by @fowczarek

  - `calculate_checkout_total`
  - `calculate_checkout_subtotal`
  - `calculate_checkout_shipping`
  - `get_checkout_shipping_tax_rate`
  - `calculate_checkout_line_total`
  - `calculate_checkout_line_unit_price`
  - `get_checkout_line_tax_rate`
  - `preprocess_order_creation`

  This breaking change affect any custom plugins in open-source Saleor, if they override any of the above mentioned methods.

### GraphQL API

- [Preview] Add `orderBulkCreate` mutation - #12269 by @zedzior
- [Preview] Add `attributeBulkTranslate` and `attributeValueBulkTranslate` mutations - #12965 by @SzymJ
- [Preview] Add `where` and `search` filtering option on `products` query - #12960 by @zedzior
- Allow setting metadata during user creating and updating - #12577 by @IKarbowiak
  - The following mutations have been updated:
    - `customerCreate`
    - `customerUpdate`
    - `staffCreate`
    - `staffUpdate`
    - `accountUpdate`
    - `customerBulkUpdate`
- Add `checkoutCreateFromOrder` mutation to create checkout from order - #12628 by @korycins
- Allow setting metadata during invoice creating and updating - #12641 by @IKarbowiak
- Introduce channel permissions - #10423 by @IKarbowiak
  - Limit staff users to access only certain channels. Granted permissions only apply to channels that the user has already been given access to.
- Add `enableAccountConfirmationByEmail` option in the `shopSettingsUpdate` mutation, which allows controlling whether account confirmation should be sent on new account registrations (before it was controlled by env variable `ENABLE_ACCOUNT_CONFIRMATION_BY_EMAIL`) - #12781 by @SzymJ
- Add `path` field to `ProductVariantBulkError` - #12534 by @SzymJ
- Add `enable_account_confirmation_by_email` to `SiteSettings` model and allow to update it via `shopSettingsUpdate` mutation - #12781 by @SzymJ
- Add `brand` optional field with brand data (initially logo image) to `Manifest`, `AppInstallation` and `App` - #12361 by @przlada
- Add `externalReference` field to `AttributeValueInput`, `BulkAttributeValueInput` and `AttributeValueSelectableTypeInput` - #12823 by @SzymJ

### Saleor Apps

- Introduce channel permissions - #10423 by @IKarbowiak
  - Extend the OpenID connect configuration with `Staff user domains` and `Default permission group name for new staff users`.
  - When the OpenID plugin is active, the default staff permission group is created, and all staff users are assigned to it.
  - To ensure the proper functioning of OAuth permissions, ensure that the
    `Default permission group name for new staff users` is set to a permission group with no channel restrictions.
- [Preview] Add `ORDER_BULK_CREATED` event, which is sent for successfully imported orders - #12536 by @zedzior

### Other changes

- Fix saving `description_plaintext` for product - #12586 by @SzymJ
- Fix sending `product_created` event in `ProductBulkCreate` mutation - #12605 by @SzymJ
- Add `ORDER_REFUNDED`, `ORDER_FULLY_REFUNDED`, `ORDER_PAID` webhooks - #12533 by @korycins
- Add functionality to delete expired orders automatically - #12710 by @korycins
- Handle error raised by 0Auth when fetching token - #12672 by @IKarbowiakg
- Fix adding new lines to draft order when the existing line has deleted product - #12711 by @SzymJ
- Upgrade checkout `complete_checkout` to assign guest checkout to account if it exists - #12758 by @FremahA
- Remove `ENABLE_ACCOUNT_CONFIRMATION_BY_EMAIL` env variable from settings - ##12781 by @Szym
- Remove default `EMAIL_URL` value pointing to console output; from now on `EMAIL_URL` has to be set explicitly - #12580 by @maarcingebala
- Match `Orders` to `User` when creating user using OIDC plugin. - #12863 by @kadewu
- Allow defining a custom price in draft orders - #12855 by @KirillPlaksin
- Update price resolvers - use `discounted_price` on `ProductChannelListing` and `ProductVariantChannelListing` channel listings to return the pricing - #12713 by @IKarbowiak

# 3.13.0

### Highlights

- Improve support for handling transactions - #10350 by @korycins

  - API changes:

    - Add new mutations:
      - `transactionEventReport` - Report the event for the transaction.
      - `orderGrantRefundCreate` - Add granted refund to the order.
      - `orderGrantRefundUpdate` - Update granted refund.
    - Add new types:
      - `OrderGrantedRefund` - The details of the granted refund.
    - Add new webhooks:
      - `TRANSACTION_CHARGE_REQUESTED` - triggered when a staff user request charge for the transaction.
      - `TRANSACTION_REFUND_REQUESTED` - triggered when a staff user request refund for the transaction.
      - `TRANSACTION_CANCELATION_REQUESTED` - triggered when a staff user request cancelation for the transaction.
    - Add new webhook subscriptions:
      - `TransactionChargeRequested` - Event sent when transaction charge is requested.
      - `TransactionRefundRequested` - Event sent when transaction refund is requested.
      - `TransactionCancelationRequested` - Event sent when transaction cancelation is requested.
    - Add new fields:
      - `OrderSettings.markAsPaidStrategy` - Determine what strategy will be used to mark the order as paid.
      - `TransactionItem`:
        - `authorizePendingAmount` - Total amount of ongoing authorization requests for the transaction.
        - `refundPendingAmount` - Total amount of ongoing refund requests for the transaction.
        - `cancelPendingAmount` - Total amount of ongoing cancel requests for the transaction.
        - `chargePendingAmount` - Total amount of ongoing charge requests for the transaction.
        - `canceledAmount` - Total amount canceled for this transaction.
        - `name` - Name of the transaction.
        - `message` - Message related to the transaction.
        - `pspReference` - PSP reference of transaction.
        - `createdBy` - User or App that created the transaction.
        - `externalUrl` - The URL that will allow to redirect user to payment provider page with transaction details.
      - `TransactionEvent`:
        - `pspReference` - PSP reference related to the event.
        - `message` - Message related to the transaction's event.
        - `externalUrl` - The URL that will allow to redirect user to payment provider page with transaction event details.
        - `amount` - The amount related to this event.
        - `type` - The type of action related to this event.
        - `createdBy` - User or App that created the event.
      - `Order`:
        - `totalCharged` - Amount charged for the order.
        - `totalCanceled` - Amount canceled for the order.
        - `grantedRefunds` - List of granted refunds.
        - `totalGrantedRefund` - Total amount of granted refund.
        - `totalRefunded` - Total refund amount for the order.
        - `totalRefundPending` - Total amount of ongoing refund requests for the order's transactions.
        - `totalAuthorizePending` - Total amount of ongoing authorization requests for the order's transactions.
        - `totalChargePending` - Total amount of ongoing charge requests for the order's transactions.
        - `totalCancelPending` - Total amount of ongoing cancel requests for the order's transactions.
        - `totalRemainingGrant` - The difference between the granted refund and the pending and refunded amounts.
      - `OrderEventsEnum`:
        - `TRANSACTION_CHARGE_REQUESTED`
        - `TRANSACTION_CANCEL_REQUESTED`
        - `TRANSACTION_MARK_AS_PAID_FAILED`
    - Add new input fields:

      - `TransactionCreateInput` & `TransactionUpdateInput`:
        - `name` - The name of the transaction.
        - `message` - The message of the transaction.
        - `pspReference` - The PSP Reference of the transaction.
        - `amountCanceled` - Amount canceled by this transaction.
        - `externalUrl` - The URL that will allow to redirect user to payment provider page with transaction.
      - `TransactionEventInput`:
        - `pspReference` - The PSP Reference of the transaction.
        - `message` - Message related to the transaction's event.

    - Deprecate webhooks:
      - `TRANSACTION_ACTION_REQUEST` - Use `TRANSACTION_CHARGE_REQUESTED`, `TRANSACTION_REFUND_REQUESTED`, `TRANSACTION_CANCELATION_REQUESTED` instead.
    - Deprecate object fields:

      - `TransactionItem`:
        - `voidedAmount` - Use `canceledAmount`. This field will be removed in Saleor 3.14 (Preview feature).
        - `status` - Not needed anymore. The transaction amounts will be used to determine a current status of transactions. This field will be removed in Saleor 3.14 (Preview feature).
        - `reference` - Use `pspReference` instead. This field will be removed in Saleor 3.14 (Preview feature).
      - `TransactionEvent`:
        - `status` - Use `type` instead. This field will be removed in Saleor 3.14 (Preview feature).
        - `reference` - Use `pspReference` instead. This field will be removed in Saleor 3.14 (Preview feature).
        - `name` - Use `message` instead. This field will be removed in Saleor 3.14 (Preview feature).
      - `TransactionActionEnum`
        - `VOID` - Use `CANCEL` instead. This field will be removed in Saleor 3.14 (Preview feature).
      - `Order`:
        - `totalCaptured` - Use `totalCharged` instead. Will be removed in Saleor 4.0
      - `OrderEvent`:
        - `status` - Use `TransactionEvent` to track the status of `TransactionItem`. This field will be removed in Saleor 3.14 (Preview feature).
      - `OrderEventsEnum`:
        - `TRANSACTION_CAPTURE_REQUESTED` - Use `TRANSACTION_CHARGE_REQUESTED` instead. This field will be removed in Saleor 3.14 (Preview feature).
        - `TRANSACTION_VOID_REQUESTED` - Use `TRANSACTION_CANCEL_REQUESTED` instead. This field will be removed in Saleor 3.14 (Preview feature).

    - Deprecate input fields:
      - `TransactionCreateInput` & `TransactionUpdateInput`:
        - `status` - Not needed anymore. The transaction amounts will be used to determine the current status of transactions. This input field will be removed in Saleor 3.14 (Preview feature).
        - `type` - Use `name` and `message` instead. This input field will be removed in Saleor 3.14 (Preview feature).
        - `reference` - Use `pspReference` instead. This input field will be removed in Saleor 3.14 (Preview feature).
        - `amountVoided` - Use `amountCanceled` instead. This input field will be removed in Saleor 3.14 (Preview feature).
      - `TransactionEventInput`:
        - `status` - Status will be calculated by Saleor. This input field will be removed in Saleor 3.14 (Preview feature).
        - `reference` - Use `pspReference` instead. This input field will be removed in Saleor 3.14 (Preview feature).
        - `name` - Use `message` instead. This field will be removed in Saleor 3.14 (Preview feature).

- Support for payment apps - #12179 by @korycins
  - Add new mutations:
    - `paymentGatewayInitialize` - Initialize the payment gateway to process a payment.
    - `transactionInitialize` - Initiate payment processing.
    - `transactionProcess` - Process the initialized payment.
  - Add new synchronous webhooks:
    - `PAYMENT_GATEWAY_INITIALIZE_SESSION` - Triggered when a customer requests the initialization of a payment gateway.
    - `TRANSACTION_INITIALIZE_SESSION` - Triggered when a customer requests the initialization of a payment processing.
    - `TRANSACTION_PROCESS_SESSION` - Triggered when a customer requests processing the initialized payment.

### Breaking changes

- **Feature preview breaking change**:

  - Improve support for handling transactions - #10350 by @korycins
    - For all new `transactionItem` created by `transactionCreate`, any update action can be done only by the same app/user that performed `transactionCreate` action. This change impacts only on new `transactionItem,` the already existing will work in the same way as previously.
    - `transactionRequestAction` mutation can't be executed with `MANAGE_ORDERS` permission. Permission `HANDLE_PAYMENTS` is required.
    - Drop calling `TRANSACTION_ACTION_REQUEST` webhook inside a mutation related to `Payment` types. The related mutations: `orderVoid`, `orderCapture`, `orderRefund`, `orderFulfillmentRefundProducts`, `orderFulfillmentReturnProducts`. Use a dedicated mutation for triggering an action: `transactionRequestAction`.

  See the [3.12 to 3.13](https://docs.saleor.io/docs/3.x/upgrade-guides/3-12-to-3-13) upgrade guide for more details.

### GraphQL API

- [Preview] Add `StockBulkUpdate` mutation - #12139 by @SzymJ
- Upgrade GraphiQL to `2.4.0` for playground - #12271 by @zaiste
- Add new object type `AppManifestRequiredSaleorVersion` - #12164 by @przlada
  - Add new optional field `Manifest.requiredSaleorVersion`
  - Add `requiredSaleorVersion` validation to `appInstall` and `appFetchManifest` mutations
- Add new field `author` to `Manifest` and `App` object types - #12166 by @przlada
- Add backward compatibility for `taxCode` field - #12325 by @maarcingebala
- Support resolving `Order` as an entity in Apollo Federation - #12328 by @binary-koan
- [Preview] Add `ProductBulkCreate` mutation - #12177 by @SzymJ
- [Preview] Add `CustomerBulkUpdate` mutation - #12268 by @SzymJ

### Saleor Apps

- Add `requiredSaleorVersion` field to the App manifest determining the required Saleor version as semver range - #12164 by @przlada
- Add new field `author` to the App manifest - #12166 by @przlada
- Add `GIFT_CARD_SENT` asynchronous event to webhooks - #12472 by @rafalp

### Other changes

- Add Celery beat task for expiring unconfirmed not paid orders - #11960 by @kadewu:
  - Add `expireOrdersAfter` to `orderSettings` for `Channel` type.
  - Add `ORDER_EXPIRED` webhook triggered when `Order` is marked as expired.
- Create order discounts for all voucher types - #12272 by @IKarbowiak
- Core now supports Dev Containers for local development - #12391 by @patrys
- Use Mailhog SMTP server on Dev Container - #12402 by @carlosa54
- Publish schema.graphql on releases - #12431 by @maarcingebala
- Fix missing webhook triggers for `order_updated` and `order_fully_paid` when an order is paid with a `transactionItem` - #12508 by @korycins
- Remove Mailhog in favor of Mailpit - #12447 by @carlosa54

# 3.12.0

### Breaking changes

- `stocks` and `channelListings` inputs for preview `ProductVariantBulkUpdate` mutation has been changed. Both inputs have been extended by:

  - `create` input - list of items that should be created
  - `update` input - list of items that should be updated
  - `remove` input - list of objects ID's that should be removed

  If your platform relies on this [Preview] feature, make sure you update your mutations stocks and channel listings inputs from:

  ```
     {
      "stocks/channelListings": [
        {
          ...
        }
      ]
     }
  ```

  to:

  ```
     {
      "stocks/channelListings": {
        "create": [
          {
           ...
          }
        ]
      }
     }
  ```

- Change the discount rounding mode - #12041 by @IKarbowiak

  - Change the rounding mode from `ROUND_DOWN` to `ROUND_HALF_UP` - it affects the discount amount and total price of future checkouts and orders with a percentage discount applied.
    The discount amount might be 0.01 greater, and the total price might be 0.01 lower.
    E.g. if you had an order for $13 and applied a 12.5% discount, you would get $11.38 with a $1.62 discount, but now it will be calculated as $11.37 with $1.63 discount.

- Media and image fields now default to returning 4K thumbnails instead of original uploads - #11996 by @patrys
- Include specific products voucher in checkout discount - #12191 by @IKarbowiak
  - Make the `specific product` and `apply once per order` voucher discounts visible on `checkout.discount` field.
    Previously, the discount amount for these vouchers was shown as 0.

### GraphQL API

- Added support for all attributes types in `BulkAttributeValueInput` - #12095 by @SzymJ
- Add possibility to remove `stocks` and `channel listings` in `ProductVariantBulkUpdate` mutation.
- Move `orderSettings` query to `Channel` type - #11417 by @kadewu:
  - Mutation `Channel.channelCreate` and `Channel.channelUpdate` have new `orderSettings` input.
  - Deprecate `Shop.orderSettings` query. Use `Channel.orderSettings` query instead.
  - Deprecate `Shop.orderSettingsUpdate` mutation. Use `Channel.channelUpdate` instead.
- Add meta fields to `ProductMedia` model - #11894 by @zedzior
- Make `oldPassword` argument on `passwordChange` mutation optional; support accounts without usable passwords - @11999 by @rafalp
- Added support for AVIF images, added `AVIF` and `ORIGINAL` to `ThumbnailFormatEnum` - #11998 by @patrys
- Introduce custom headers for webhook requests - #11978 by @zedzior
- Improve GraphQL playground by storing headers in the local storage - #12176 by @zaiste
- Fixes for GraphiQL playground - #12192 by @zaiste

### Other changes

- Fix saving `metadata` in `ProductVariantBulkCreate` and `ProductVariantBulkupdate` mutations - #12097 by @SzymJ
- Enhance webhook's subscription query validation. Apply the validation and event inheritance to manifest validation - #11797 by @zedzior
- Fix GraphQL playground when the `operationName` is set across different tabs - #11936 by @zaiste
- Add new asynchronous events related to media: #11918 by @zedzior
  - `PRODUCT_MEDIA CREATED`
  - `PRODUCT_MEDIA_UPDATED`
  - `PRODUCT_MEDIA_DELETED`
  - `THUMBNAIL_CREATED`
- CORS is now handled in the ASGI layer - #11415 by @patrys
- Added native support for gzip compression - #11833 by @patrys
- Set flat rates as the default tax calculation strategy - #12069 by @maarcingebala
  - Enables flat rates for channels in which no tax calculation method was set.
- Users created by the OIDC plugin now have unusable password set instead of empty string - #12103 by @rafalp
- Fix thumbnail generation long image names - #12435 by @KirillPlaksin

# 3.11.0

### Highlights

Just so you know, changes mentioned in this section are in a preview state and can be subject to changes in the future.

- Bulk mutations for creating and updating multiple product variants in one mutation call - #11392 by @SzymJ
- Ability to run subscription webhooks in a dry-run mode - #11548 by @zedzior
- Preview of new `where` filtering API which allows joining multiple filters with `AND`/`OR` operators; currently available only in the `attributes` query - #11737 by @IKarbowiak

### GraphQL API

- [Preview] Add `productVariantBulkUpdate` mutation - #11392 by @SzymJ
- [Preview] Add new error handling policies in `productVariantBulkCreate` mutation - #11392 by @SzymJ
- [Preview] Add `webhookDryRun` mutation - #11548 by @zedzior
- [Preview] Add `webhookTrigger` mutation - #11687 by @zedzior
- Fix adding an invalid label to meta fields - #11718 by @IKarbowiak
- Add filter by `checkoutToken` to `Query.orders`. - #11689 by @kadewu
- [Preview] Attribute filters improvement - #11737 by @IKarbowiak
  - introduce `where` option on `attributes` query
  - add `search` option on `attributes` query
  - deprecate `product.variant` field
  - deprecate the following `Attribute` fields: `filterableInStorefront`, `storefrontSearchPosition`, `availableInGrid`.

### Other changes

- Allow `webhookCreate` and `webhookUpdate` mutations to inherit events from `query` field - #11736 by @zedzior
- Add new `PRODUCT_VARIANT_STOCK_UPDATED` event - #11665 by @jakubkuc
- Disable websocket support by default in `uvicorn` worker configuration - #11785 by @NyanKiyoshi
- Fix send user email change notification - #11840 by @jakubkuc
- Fix trigger the `FULFILLMENT_APPPROVED` webhook for partial fulfillments - #11824 by @d-wysocki

# 3.10.0 [Unreleased]

### Breaking changes

### GraphQL API

- Add ability to filter and sort products of a category - #10917 by @yemeksepeti-cihankarluk, @ogunheper
  - Add `filter` argument to `Category.products`
  - Add `sortBy` argument to `Category.products`
- Extend invoice object types with `Order` references - #11505 by @przlada
  - Add `Invoice.order` field
  - Add `InvoiceRequested.order`, `InvoiceDeleted.order` and `InvoiceSent.order` fields
- Add support for metadata for `Address` model - #11701 by @IKarbowiak
- Allow to mutate objects, by newly added `externalReference` field, instead of Saleor-assigned ID. Apply to following models: #11410 by @zedzior
  - `Product`
  - `ProductVariant`
  - `Attribute`
  - `AttributeValue`
  - `Order`
  - `User`
  - `Warehouse`

### Other changes

- Fix fetching the `checkout.availableCollectionPoints` - #11489 by @IKarbowiak
- Move checkout metadata to separate model - #11264 by @jakubkuc
- Add ability to set a custom Celery queue for async webhook - #11511 by @NyanKiyoshi
- Remove `CUSTOMER_UPDATED` webhook trigger from address mutations - #11395 by @jakubkuc
- Drop `Django.Auth` - #11305 by @fowczarek
- Add address validation to AddressCreate - #11639 by @jakubkuc
- Propagate voucher discount between checkout lines when charge_taxes is disabled - #11632 by @maarcingebala
- Fix stock events triggers - #11714 by @jakubkuc
- Accept the gift card code provided in the input - by @mociepka
- Fix `GIFT_CARD_CREATED` event not firing when order with gift cards is fulfilled - #11924 by @rafalp

# 3.9.0

### Highlights

- Flat tax rates - #9784 by @maarcingebala

### Breaking changes

- Drop Vatlayer plugin - #9784 by @maarcingebala
  - The following fields are no longer used:
    - `Product.chargeTaxes` - from now on, presence of `Product.taxClass` instance decides whether to charge taxes for a product. As a result, the "Charge Taxes" column in CSV product exports returns empty values.
    - `Shop.chargeTaxesOnShipping` - from now on, presence of `ShippingMethod.taxClass` decides whether to charge taxes for a shipping method.
    - `Shop.includeTaxesInPrices`, `Shop.displayGrossPrices` - configuration moved to `Channel.taxConfiguration`.
  - Removed the following plugin manager methods:
    - `assign_tax_code_to_object_meta`
    - `apply_taxes_to_product`
    - `fetch_taxes_data`
    - `get_tax_rate_percentage_value`
    - `update_taxes_for_order_lines`

### GraphQL API

- Add `attribute` field to `AttributeValueTranslatableContent` type. #11028 by @zedzior
- Add new properties in the `Product` type - #10537 by @kadewu
  - Add new fields: `Product.attribute`, `Product.variant`
  - Add `sortBy` argument to `Product.media`
- Allow assigning attribute value using its ID. Add to `AttributeValueInput` dedicated field for each input type. #11206 by @zedzior

### Other changes

- Re-enable 5 minute database connection persistence by default - #11074 + #11100 by @NyanKiyoshi
  <br/>Set `DB_CONN_MAX_AGE=0` to disable this behavior (adds overhead to requests)
- Bump cryptography to 38.0.3: use OpenSSL 3.0.7 - #11126 by @NyanKiyoshi
- Add exif image validation - #11224 by @IKarbowiak
- Include fully qualified API URL `Saleor-Api-Url` in communication with Apps. #11223 by @przlada
- Add metadata on order line payload notifications. #10954 by @CarlesLopezMagem
- Make email authentication case-insensitive. #11284 by @zedzior
- Fix the observability reporter to obfuscate URLs. #11282 by @przlada
- Add HTTP headers filtering to observability reporter. #11285 by @przlada
- Deactivate Webhook before deleting and handle IntegrityErrors - #11239 @jakubkuc

# 3.8.0

### Highlights

- Add tax exemption API for checkouts (`taxExemptionManage` mutation) - #10344 by @SzymJ
- Switch GraphQL Playground to GraphiQL V2

### Breaking changes

- Verify JWT tokens whenever they are provided with the request. Before, they were only validated when an operation required any permissions. For example: when refreshing a token, the request shouldn't include the expired one.

### GraphQL API

- Add the ability to filter by slug. #10578 by @kadewu
  - Affected types: Attribute, Category, Collection, Menu, Page, Product, ProductType, Warehouse
  - Deprecated `slug` in filter for `menus`. Use `slugs` instead
- Add new `products` filters. #10784 by @kadewu
  - `isAvailable`
  - `publishedFrom`
  - `availableFrom`
  - `isVisibleInListing`
- Add the ability to filter payments by a list of ids. #10821 by @kadewu
- Add the ability to filter customers by ids. #10694 by @kadewu
- Add `User.checkouts` field. #10862 by @zedzior
- Add optional field `audience` to mutation `tokenCreate`. If provided, the created tokens will have key `aud` with value: `custom:{audience-input-value}` - #10845 by @korycins
- Use `AttributeValue.name` instead of `AttributeValue.slug` to determine uniqueness of a value instance for dropdown and multi-select attributes. - #10881 by @jakubkuc
- Allow sorting products by `CREATED_AT` field. #10900 by @zedzior
- Add ability to pass metadata directly in create/update mutations for product app models - #10689 by @SzymJ
- Add ability to use SKU argument in `productVariantUpdate`, `productVariantDelete`, `productVariantBulkDelete`, `productVariantStocksUpdate`, `productVariantStocksDelete`, `productVariantChannelListingUpdate` mutations - #10861 by @SzymJ
- Add sorting by `CREATED_AT` field. #10911 by @zedzior
  - Affected types: GiftCard, Page.
  - Deprecated `CREATION_DATE` sort field on Page type. Use `CREATED_AT` instead.

### Other changes

- Reference attribute linking to product variants - #10468 by @IKarbowiak
- Add base shipping price to `Order` - #10771 by @fowczarek
- GraphQL view no longer generates error logs when the HTTP request doesn't contain a GraphQL query - #10901 by @NyanKiyoshi
- Add `iss` field to JWT tokens - #10842 by @korycins
- Drop `py` and `tox` dependencies from dev requirements - #11054 by @NyanKiyoshi

### Saleor Apps

- Add `iss` field to JWT tokens - #10842 by @korycins
- Add new field `audience` to App manifest. If provided, App's JWT access token will have `aud` field. - #10845 by @korycins
- Add new asynchronous events for objects metadata updates - #10520 by @rafalp
  - `CHECKOUT_METADATA_UPDATED`
  - `COLLECTION_METADATA_UPDATED`
  - `CUSTOMER_METADATA_UPDATED`
  - `FULFILLMENT_METADATA_UPDATED`
  - `GIFT_CARD_METADATA_UPDATED`
  - `ORDER_METADATA_UPDATED`
  - `PRODUCT_METADATA_UPDATED`
  - `PRODUCT_VARIANT_METADATA_UPDATED`
  - `SHIPPING_ZONE_METADATA_UPDATED`
  - `TRANSACTION_ITEM_METADATA_UPDATED`
  - `WAREHOUSE_METADATA_UPDATED`
  - `VOUCHER_METADATA_UPDATED`

# 3.7.0

### Highlights

- Allow explicitly setting the name of a product variant - #10456 by @SzymJ
  - Added `name` parameter to the `ProductVariantInput` input
- Add a new stock allocation strategy based on the order of warehouses within a channel - #10416 by @IKarbowiak
  - Add `channelReorderWarehouses` mutation to sort warehouses to set their priority
  - Extend the `Channel` type with the `stockSettings` field
  - Extend `ChannelCreateInput` and `ChannelUpdateInput` with `stockSettings`

### Breaking changes

- Refactor warehouse mutations - #10239 by @IKarbowiak
  - Providing the value in `shippingZone` filed in `WarehouseCreate` mutation will raise a ValidationError.
    Use `WarehouseShippingZoneAssign` to assign shipping zones to a warehouse.

### GraphQL API

- Hide Subscription type from Apollo Federation (#10439) (f5132dfd3)
- Mark `Webhook.secretKey` as deprecated (#10436) (ba445e6e8)

### Saleor Apps

- Trigger the `SALE_DELETED` webhook when deleting sales in bulk (#10461) (2052841e9)
- Add `FULFILLMENT_APPROVED` webhook - #10621 by @IKarbowiak

### Other changes

- Add support for `bcrypt` password hashes - #10346 by @pkucmus
- Add the ability to set taxes configuration per channel in the Avatax plugin - #10445 by @mociepka

# 3.6.0

### Breaking changes

- Drop `django-versatileimagefield` package; add a proxy view to generate thumbnails on-demand - #9988 by @IKarbowiak
  - Drop `create_thumbnails` command
- Change return type from `CheckoutTaxedPricesData` to `TaxedMoney` in plugin manager methods `calculate_checkout_line_total`, `calculate_checkout_line_unit_price` - #9526 by @fowczarek, @mateuszgrzyb, @stnatic

### Saleor Apps

- Add GraphQL subscription support for synchronous webhook events - #9763 by @jakubkuc
- Add support for the CUSTOMER\_\* app mount points (#10163) by @krzysztofwolski
- Add permission group webhooks: `PERMISSION_GROUP_CREATED`, `PERMISSION_GROUP_UPDATED`, `PERMISSION_GROUP_DELETED` - #10214 by @SzymJ
- Add `ACCOUNT_ACTIVATED` and `ACCOUNT_DEACTIVATED` events - #10136 by @tomaszszymanski129
- Allow apps to query data protected by MANAGE_STAFF permission (#10103) (4eb93d3f5)
- Fix returning sale's GraphQL ID in the `SALE_TOGGLE` payload (#10227) (0625c43bf)
- Add descriptions to async webhooks event types (#10250) (7a906bf7f)

### GraphQL API

- Add `CHECKOUT_CALCULATE_TAXES` and `ORDER_CALCULATE_TAXES` to `WebhookEventTypeSyncEnum` #9526 by @fowczarek, @mateuszgrzyb, @stnatic
- Add `forceNewLine` flag to lines input in `CheckoutLinesAdd`, `CheckoutCreate`, `DraftOrderCreate`, `OrderCreate`, `OrderLinesCreate` mutations to support same variant in multiple lines - #10095 by @SzymJ
- Add `VoucherFilter.ids` filter - #10157 by @Jakubkuc
- Add API to display shippable countries for a channel - #10111 by @korycins
- Improve filters' descriptions - #10240 by @dekoza
- Add query for transaction item and extend transaction item type with order (#10154) (b19423a86)

### Plugins

- Add a new method to plugin manager: `get_taxes_for_checkout`, `get_taxes_for_order` - #9526 by @fowczarek, @mateuszgrzyb, @stnatic
- Allow promoting customer users to staff (#10115) (2d56af4e3)
- Allow values of different attributes to share the same slug (#10138) (834d9500b)
- Fix payment status for orders with total 0 (#10147) (ec2c9a820)
- Fix failed event delivery request headers (#10108) (d1b652115)
- Fix create_fake_user ID generation (#10186) (86e2c69a9)
- Fix returning values in JSONString scalar (#10124) (248d2b604)
- Fix problem with updating draft order with active Avalara (#10183) (af270b8c9)
- Make API not strip query params from redirect URL (#10116) (75176e568)
- Update method for setting filter descriptions (#10240) (65643ec7c)
- Add expires option to CELERY_BEAT_SCHEDULE (#10205) (c6c5e46bd)
- Recalculate order prices on marking as paid mutations (#10260) (4e45b83e7)
- Fix triggering `ORDER_CANCELED` event at the end of transaction (#10242) (d9eecb2ca)
- Fix post-migrate called for each app module (#10252) (60205eb56)
- Only handle known URLs (disable appending slash to URLs automatically) - #10290 by @patrys

### Other changes

- Add synchronous tax calculation via webhooks - #9526 by @fowczarek, @mateuszgrzyb, @stnatic
- Allow values of different attributes to share the same slug - #10138 by @IKarbowiak
- Add query for transaction item and extend transaction item type with order - #10154 by @IKarbowiak
- Populate the initial database with default warehouse, channel, category, and product type - #10244 by @jakubkuc
- Fix inconsistent beat scheduling and compatibility with DB scheduler - #10185 by @NyanKiyoshi<br/>
  This fixes the following bugs:
  - `tick()` could decide to never schedule anything else than `send-sale-toggle-notifications` if `send-sale-toggle-notifications` doesn't return `is_due = False` (stuck forever until beat restart or a `is_due = True`)
  - `tick()` was sometimes scheduling other schedulers such as observability to be run every 5m instead of every 20s
  - `is_due()` from `send-sale-toggle-notifications` was being invoked every 5s on django-celery-beat instead of every 60s
  - `send-sale-toggle-notifications` would crash on django-celery-beat with `Cannot convert schedule type <saleor.core.schedules.sale_webhook_schedule object at 0x7fabfdaacb20> to model`
    Usage:
  - Database backend: `celery --app saleor.celeryconf:app beat --scheduler saleor.schedulers.schedulers.DatabaseScheduler`
  - Shelve backend: `celery --app saleor.celeryconf:app beat --scheduler saleor.schedulers.schedulers.PersistentScheduler`
- Fix problem with updating draft order with active Avalara - #10183 by @IKarbowiak
- Fix stock validation and allocation for order with local collection point - #10218 by @IKarbowiak
- Fix stock allocation for order with global collection point - #10225 by @IKarbowiak
- Fix assigning an email address that does not belong to an existing user to draft order (#10320) (97129cf0c)
- Fix gift cards automatic fulfillment (#10325) (6a528259e)

# 3.5.4 [Unreleased]

- Fix ORM crash when generating hundreds of search vector in SQL - #10261 by @NyanKiyoshi
- Fix "stack depth limit exceeded" crash when generating thousands of search vector in SQL - #10279 by @NyanKiyoshi

# 3.5.3 [Released]

- Use custom search vector in order search - #10247 by @fowczarek
- Optimize filtering attributes by dates - #10199 by @tomaszszymanski129

# 3.5.2 [Released]

- Fix stock allocation for order with global collection point - #10225 by @IKarbowiak
- Fix stock validation and allocation for order with local collection point - #10218 @IKarbowiak
- Fix returning GraphQL IDs in the `SALE_TOGGLE` webhook - #10227 by @IKarbowiak

# 3.5.1 [Released]

- Fix inconsistent beat scheduling and compatibility with db scheduler - #10185 by @NyanKiyoshi<br/>
  This fixes the following bugs:

  - `tick()` could decide to never schedule anything else than `send-sale-toggle-notifications` if `send-sale-toggle-notifications` doesn't return `is_due = False` (stuck forever until beat restart or a `is_due = True`)
  - `tick()` was sometimes scheduling other schedulers such as observability to be ran every 5m instead of every 20s
  - `is_due()` from `send-sale-toggle-notifications` was being invoked every 5s on django-celery-beat instead of every 60s
  - `send-sale-toggle-notifications` would crash on django-celery-beat with `Cannot convert schedule type <saleor.core.schedules.sale_webhook_schedule object at 0x7fabfdaacb20> to model`

  Usage:

  - Database backend: `celery --app saleor.celeryconf:app beat --scheduler saleor.schedulers.schedulers.DatabaseScheduler`
  - Shelve backend: `celery --app saleor.celeryconf:app beat --scheduler saleor.schedulers.schedulers.PersistentScheduler`

- Fix problem with updating draft order with active avalara - #10183 by @IKarbowiak
- Fix stock validation and allocation for order with local collection point - #10218 by @IKarbowiak
- Fix stock allocation for order with global collection point - #10225 by @IKarbowiak

# 3.5.0

### GraphQL API

- Allow skipping address validation for checkout mutations (#10084) (7de33b145)
- Add `OrderFilter.numbers` filter - #9967 by @SzymJ
- Expose manifest in the `App` type (#10055) (f0f944066)
- Deprecate `configurationUrl` and `dataPrivacy` fields in apps (#10046) (68bd7c8a2)
- Fix `ProductVariant.created` resolver (#10072) (6c77053a9)
- Add `schemaVersion` field to `Shop` type. #11275 by @zedzior

### Saleor Apps

- Add webhooks `PAGE_TYPE_CREATED`, `PAGE_TYPE_UPDATED` and `PAGE_TYPE_DELETED` - #9859 by @SzymJ
- Add webhooks `ADDRESS_CREATED`, `ADDRESS_UPDATED` and `ADDRESS_DELETED` - #9860 by @SzymJ
- Add webhooks `STAFF_CREATED`, `STAFF_UPDATED` and `STAFF_DELETED` - #9949 by @SzymJ
- Add webhooks `ATTRIBUTE_CREATED`, `ATTRIBUTE_UPDATED` and `ATTRIBUTE_DELETED` - #9991 by @SzymJ
- Add webhooks `ATTRIBUTE_VALUE_CREATED`, `ATTRIBUTE_VALUE_UPDATED` and `ATTRIBUTE_VALUE_DELETED` - #10035 by @SzymJ
- Add webhook `CUSTOMER_DELETED` - #10060 by @SzymJ
- Add webhook for starting and ending sales - #10110 by @IKarbowiak
- Fix returning errors in subscription webhooks payloads - #9905 by @SzymJ
- Build JWT signature when secret key is an empty string (#10139) (c47de896c)
- Use JWS to sign webhooks with secretKey instead of obscure signature (ac065cdce)
- Sign webhook payload using RS256 and private key used JWT infrastructure (#9977) (df7c7d4e8)
- Unquote secret access when calling SQS (#10076) (3ac9714b5)

### Performance

- Add payment transactions data loader (#9940) (799a9f1c9)
- Optimize 0139_fulfil_orderline_token_old_id_created_at migration (#9935) (63073a86b)

### Other changes

- Introduce plain text attribute - #9907 by @IKarbowiak
- Add `metadata` fields to `OrderLine` and `CheckoutLine` models - #10040 by @SzymJ
- Add full-text search for Orders (#9937) (61aa89f06)
- Stop auto-assigning default addresses to checkout - #9933 by @SzymJ
- Fix inaccurate tax calculations - #9799 by @IKarbowiak
- Fix incorrect default value used in `PaymentInput.storePaymentMethod` - #9943 by @korycins
- Improve checkout total base calculations - #10048 by @IKarbowiak
- Improve click & collect and stock allocation - #10043 by @IKarbowiak
- Fix product media reordering (#10118) (de8a1847f)
- Add custom SearchVector class (#10109) (bf74f5efb)
- Improve checkout total base calculations (527b67f9b)
- Fix invoice download URL in send-invoice email (#10014) (667837a09)
- Fix invalid undiscounted total on order line (22ccacb59)
- Fix Avalara for free shipping (#9973) (90c076e33)
- Fix Avalara when voucher with `apply_once_per_order` settings is used (#9959) (fad5cdf46)
- Use Saleor's custom UvicornWorker to avoid lifespan warnings (#9915) (9090814b9)
- Add Azure blob storage support (#9866) (ceee97e83)

# 3.4.0

### Breaking changes

- Hide private metadata in notification payloads - #9849 by @maarcingebala
  - From now on, the `private_metadata` field in `NOTIFY_USER` webhook payload is deprecated and it will return an empty dictionary. This change also affects `AdminEmailPlugin`, `UserEmailPlugin`, and `SendgridEmailPlugin`.

### Other changes

#### GraphQL API

- Add new fields to `Order` type to show authorize/charge status #9795
  - Add new fields to Order type:
    - `totalAuthorized`
    - `totalCharged`
    - `authorizeStatus`
    - `chargeStatus`
  - Add filters to `Order`:
    - `authorizeStatus`
    - `chargeStatus`
- Add mutations for managing a payment transaction attached to order/checkout. - #9564 by @korycins
  - add fields:
    - `order.transactions`
    - `checkout.transactions`
  - add mutations:
    - `transactionCreate`
    - `transactionUpdate`
    - `transactionRequestAction`
  - add new webhook event:
    - `TRANSACTION_ACTION_REQUEST`
- Unify checkout's ID fields. - #9862 by @korycins
  - Deprecate `checkoutID` and `token` in all Checkout's mutations. Use `id` instead.
  - Deprecate `token` in `checkout` query. Use `id` instead.
- Add `unitPrice`, `undiscountedUnitPrice`, `undiscountedTotalPrice` fields to `CheckoutLine` type - #9821 by @fowczarek
- Fix invalid `ADDED_PRODUCTS` event parameter for `OrderLinesCreate` mutation - #9653 by @IKarbowiak
- Update sorting field descriptions - add info where channel slug is required (#9695) (391743098)
- Fix using enum values in permission descriptions (#9697) (dbb783e1f)
- Change gateway validation in `checkoutPaymentCreate` mutation (#9530) (cf1d49bdc)
- Fix invalid `ADDED_PRODUCTS` event parameter for `OrderLinesCreate` mutation (#9653) (a0d8aa8f1)
- Fix resolver for `Product.created` field (#9737) (0af00cb70)
- Allow fetching by id all order data for new orders (#9728) (71c19c951)
- Provide a reference for the rich text format (#9744) (f2207c408)
- Improve event schema field descriptions - #9880 by @patrys

#### Saleor Apps

- Add menu webhooks: `MENU_CREATED`, `MENU_UPDATED`, `MENU_DELETED`, `MENU_ITEM_CREATED`, `MENU_ITEM_UPDATED`, `MENU_ITEM_DELETED` - #9651 by @SzymJ
- Add voucher webhooks: `VOUCHER_CREATED`, `VOUCHER_UPDATED`, `VOUCHER_DELETED` - #9657 by @SzymJ
- Add app webhooks: `APP_INSTALLED`, `APP_UPDATED`, `APP_DELETED`, `APP_STATUS_CHANGED` - #9698 by @SzymJ
- Add warehouse webhoks: `WAREHOUSE_CREATED`, `WAREHOUSE_UPDATED`, `WAREHOUSE_DELETED` - #9746 by @SzymJ
- Expose order alongside fulfillment in fulfillment-based subscriptions used by webhooks (#9847)
- Fix webhooks payload not having field for `is_published` (#9800) (723f93c50)
- Add support for `ORDER_*` mounting points for Apps (#9694) (cc728ef7e)
- Add missing shipping method data in order and checkout events payloads. (#9692) (dabd1a221)
- Use the human-readable order number in notification payloads (#9863) (f10c5fd5f)

#### Models

- Migrate order discount id from int to UUID - #9729 by @IKarbowiak
  - Changed the order discount `id` from `int` to `UUID`, the old ids still can be used
    for old order discounts.
- Migrate order line id from int to UUID - #9637 by @IKarbowiak
  - Changed the order line `id` from `int` to `UUID`, the old ids still can be used
    for old order lines.
- Migrate checkout line id from int to UUID - #9675 by @IKarbowiak
  - Changed the checkout line `id` from `int` to `UUID`, the old ids still can be used
    for old checkout lines.

#### Performance

- Fix memory consumption of `delete_event_payloads_task` (#9806) (2823edc68)
- Add webhook events dataloader (#9790) (e88eef35e)
- Add dataloader for fulfillment warehouse resolver (#9740) (9d14fadb2)
- Fix order type resolvers performance (#9723) (13b5a95e7)
- Improve warehouse filtering performance (#9622) (a1a7a223b)
- Add dataloader for fulfillment lines (#9707) (68fb4bf4a)

#### Other

- Observability reporter - #9803 by @przlada
- Update sample products set - #9796 by @mirekm
- Fix for sending incorrect prices to Avatax - #9633 by @korycins
- Fix tax-included flag sending to Avatax - #9820
- Fix AttributeError: 'Options' object has no attribute 'Model' in `search_tasks.py` - #9824
- Fix Braintree merchant accounts mismatch error - #9778
- Stricter signatures for resolvers and mutations - #9649

# 3.3.1

- Drop manual calls to emit post_migrate in migrations (#9647) (b32308802)
- Fix search indexing of empty variants (#9640) (31833a717)

# 3.3.0

### Breaking changes

- PREVIEW_FEATURE: replace error code `NOT_FOUND` with `CHECKOUT_NOT_FOUND` for mutation `OrderCreateFromCheckout` - #9569 by @korycins

### Other changes

- Fix filtering product attributes by date range - #9543 by @IKarbowiak
- Fix for raising Permission Denied when anonymous user calls `checkout.customer` field - #9573 by @korycins
- Use fulltext search for products (#9344) (4b6f25964) by @patrys
- Precise timestamps for publication dates - #9581 by @IKarbowiak
  - Change `publicationDate` fields to `publishedAt` date time fields.
    - Types and inputs where `publicationDate` is deprecated and `publishedAt` field should be used instead:
      - `Product`
      - `ProductChannelListing`
      - `CollectionChannelListing`
      - `Page`
      - `PublishableChannelListingInput`
      - `ProductChannelListingAddInput`
      - `PageCreateInput`
      - `PageInput`
  - Change `availableForPurchaseDate` fields to `availableForPurchaseAt` date time field.
    - Deprecate `Product.availableForPurchase` field, the `Product.availableForPurchaseAt` should be used instead.
    - Deprecate `ProductChannelListing.availableForPurchase` field, the `ProductChannelListing.availableForPurchaseAt` should be used instead.
  - Deprecate `publicationDate` on `CollectionInput` and `CollectionCreateInput`.
  - Deprecate `PUBLICATION_DATE` in `CollectionSortField`, the `PUBLISHED_AT` should be used instead.
  - Deprecate `PUBLICATION_DATE` in `PageSortField`, the `PUBLISHED_AT` should be used instead.
  - Add a new column `published at` to export products. The new field should be used instead of `publication_date`.
- Add an alternative API for fetching metadata - #9231 by @patrys
- New webhook events related to gift card changes (#9588) (52adcd10d) by @SzymJ
- New webhook events for changes related to channels (#9570) (e5d78c63e) by @SzymJ
- Tighten the schema types for output fields (#9605) (81418cb4c) by @patrys
- Include permissions in schema descriptions of protected fields (#9428) (f0a988e79) by @maarcingebala
- Update address database (#9585) (1f5e84e4a) by @patrys
- Handle pagination with invalid cursor that is valid base64 (#9521) (3c12a1e95) by @jakubkuc
- Handle all Braintree errors (#9503) (20f21c34a) by @L3str4nge
- Fix `recalculate_order` dismissing weight unit (#9527) (9aea31774)
- Fix filtering product attributes by date range - #9543 by @IKarbowiak
- Fix for raising Permission Denied when anonymous user calls `checkout.customer` field - #9573 by @korycins
- Optimize stock warehouse resolver performance (955489bff) by @tomaszszymanski129
- Improve shipping zone filters performance (#9540) (7841ec536) by @tomaszszymanski129

# 3.2.0

### Breaking changes

- Convert IDs from DB to GraphQL format in all notification payloads (email plugins and the `NOTIFY` webhook)- #9388 by @L3str4nge
- Migrate order id from int to UUID - #9324 by @IKarbowiak
  - Changed the order `id` changed from `int` to `UUID`, the old ids still can be used
    for old orders.
  - Deprecated the `order.token` field, the `order.id` should be used instead.
  - Deprecated the `token` field in order payload, the `id` field should be used
    instead.
- Enable JWT expiration by default - #9483 by @maarcingebala

### Other changes

#### Saleor Apps

- Introduce custom prices - #9393 by @IKarbowiak
  - Add `HANDLE_CHECKOUTS` permission (only for apps)
- Add subscription webhooks (#9394) @jakubkuc
- Add `language_code` field to webhook payload for `Order`, `Checkout` and `Customer` - #9433 by @rafalp
- Refactor app tokens - #9438 by @IKarbowiak
  - Store app tokens hashes instead of plain text.
- Add category webhook events - #9490 by @SzymJ
- Fix access to own resources by App - #9425 by @korycins
- Add `handle_checkouts` permission - #9402 by @korycins
- Return `user_email` or order user's email in order payload `user_email` field (#9419) (c2d248655)
- Mutation `CategoryBulkDelete` now trigger `category_delete` event - #9533 by @SzymJ
- Add webhooks `SHIPPING_PRICE_CREATED`, `SHIPPING_PRICE_UPDATED`, `SHIPPING_PRICE_DELETED`, `SHIPPING_ZONE_CREATED`, `SHIPPING_ZONE_UPDATED`, `SHIPPING_ZONE_DELETED` - #9522 by @SzymJ

#### Plugins

- Add OpenID Connect Plugin - #9406 by @korycins
- Allow plugins to create their custom error code - #9300 by @LeOndaz

#### Other

- Use full-text search for products search API - #9344 by @patrys

- Include required permission in mutations' descriptions - #9363 by @maarcingebala
- Make GraphQL list items non-nullable - #9391 by @maarcingebala
- Port a better schema printer from GraphQL Core 3.x - #9389 by @patrys
- Fix failing `checkoutCustomerAttach` mutation - #9401 by @IKarbowiak
- Add new mutation `orderCreateFromCheckout` - #9343 by @korycins
- Assign missing user to context - #9520 by @korycins
- Add default ordering to order discounts - #9517 by @fowczarek
- Raise formatted error when trying to assign assigned media to variant - #9496 by @L3str4nge
- Update `orderNumber` field in `OrderEvent` type - #9447 by @IKarbowiak
- Do not create `AttributeValues` when values are not provided - #9446 @IKarbowiak
- Add response status code to event delivery attempt - #9456 by @przlada
- Don't rely on counting objects when reindexing - #9442 by @patrys
- Allow filtering attribute values by ids - #9399 by @IKarbowiak
- Fix errors handling for `orderFulfillApprove` mutation - #9491 by @SzymJ
- Fix shipping methods caching - #9472 by @tomaszszymanski129
- Fix payment flow - #9504 by @IKarbowiak
- Fix etting external methods did not throw an error when that method didn't exist - #9498 by @SethThoburn
- Reduce placeholder image size - #9484 by @jbergstroem
- Improve menus filtering performance - #9539 by @tomaszszymanski129
- Remove EventDeliveries without webhooks and make webhook field non-nullable - #9507 by @jakubkuc
- Improve discount filters performance - #9541 by @tomaszszymanski129
- Change webhooks to be called on commit in atomic transactions - #9532 by @jakubkuc
- Drop distinct and icontains in favor of ilike in apps filtering - #9534 by @tomaszszymanski129
- Refactor csv filters to improve performance - #9535 by @tomaszszymanski129
- Improve attributes filters performance - #9542 by @tomaszszymanski129
- Rename models fields from created to created_at - #9537 by @IKarbowiak

# 3.1.10

- Migration dependencies fix - #9590 by @SzymJ

# 3.1.9

- Use ordering by PK in `queryset_in_batches` (#9493) (4e49c52d2)

# 3.1.8

- Fix shipping methods caching (#9472) (0361f40)
- Fix logging of excessive logger informations (#9441) (d1c5d26)

# 3.1.7

- Handle `ValidationError` in metadata mutations (#9380) (75deaf6ea)
- Fix order and checkout payload serializers (#9369) (8219b6e9b)
- Fix filtering products ordered by collection (#9285) (57aed02a2)
- Cast `shipping_method_id` to int (#9364) (8d0584710)
- Catch "update_fields did not affect any rows" errors and return response with message (#9225) (29c7644fc)
- Fix "str object has no attribute input type" error (#9345) (34c64b5ee)
- Fix `graphene-django` middleware imports (#9360) (2af1cc55d)
- Fix preorders to update stock `quantity_allocated` (#9308) (8cf83df81)
- Do not drop attribute value files when value is deleted (#9320) (57b2888bf)
- Always cast database ID to int in data loader (#9340) (dbc5ec3e3)
- Fix removing references when user removes the referenced object (#9162) (68b33d95a)
- Pass correct list of order lines to `order_added_products_event` (#9286) (db3550f64)
- Fix flaky order payload serializer test (#9387) (d73bd6f9d)

# 3.1.6

- Fix unhandled GraphQL errors after removing `graphene-django` (#9398) (4090e6f2a)

# 3.1.5

- Fix checkout payload (#9333) (61b928e33)
- Revert "3.1 Add checking if given attributes are variant attributes in ProductVariantCreate mutation (#9134)" (#9334) (dfee09db3)

# 3.1.4

- Add `CREATED_AT` and `LAST_MODIFIED_AT` sorting to some GraphQL fields - #9245 by @rafalp
  - Added `LAST_MODIFIED_AT` sort option to `ExportFileSortingInput`
  - Added `CREATED_AT` and `LAST_MODIFIED_AT` sort options to `OrderSortingInput` type
  - Added `LAST_MODIFIED_AT` and `PUBLISHED_AT` sort options to `ProductOrder` type
  - Added `CREATED_AT` and `LAST_MODIFIED_AT` sort options to `SaleSortingInput` type
  - Added `CREATED_AT` and `LAST_MODIFIED_AT` sort options to `UserSortingInput` type
  - Added `ProductVariantSortingInput` type with `LAST_MODIFIED_AT` sort option
  - Deprecated `UPDATED_AT` sort option on `ExportFileSortingInput`
  - Deprecated `LAST_MODIFIED` and `PUBLICATION_DATE` sort options on `ProductOrder` type
  - Deprecated `CREATION_DATE` sort option on `OrderSortingInput` type
- Fix sending empty emails (#9317) (3e8503d8a)
- Add checking if given attributes are variant attributes in ProductVariantCreate mutation (#9134) (409ca7d23)
- Add command to update search indexes (#9315) (fdd81bbfe)
- Upgrade required Node and NPM versions used by release-it tool (#9293) (3f96a9c30)
- Update link to community pages (#9291) (2d96f5c60)
- General cleanup (#9282) (78f59c6a3)
- Fix `countries` resolver performance (#9318) (dc58ef2c4)
- Fix multiple refunds in NP Atobarai - #9222
- Fix dataloaders, filter out productmedia to be removed (#9299) (825ec3cad)
- Fix migration issue between 3.0 and main (#9323) (fec80cd63)
- Drop wishlist models (#9313) (7c9576925)

# 3.1.3

- Add command to update search indexes (#9315) (6be8461c0)
- Fix countries resolver performance (#9318) (e177f3957)

# 3.1.2

### Breaking changes

- Require `MANAGE_ORDERS` permission in `User.orders` query (#9128) (521dfd639)
  - only staff with `manage orders` and can fetch customer orders
  - the customer can fetch his own orders, except drafts

### Other changes

- Fix failing `on_failure` export tasks method (#9160) (efab6db9d)
- Fix mutations breaks on partially invalid IDs (#9227) (e3b6df2eb)
- Fix voucher migrations (#9249) (3c565ba0c)
- List the missing permissions where possible (#9250) (f8df1aa0d)
- Invalidate stocks dataloader (#9188) (e2366a5e6)
- Override `graphene.JSONString` to have more meaningful message in error message (#9171) (2a0c5a71a)
- Small schema fixes (#9224) (932e64808)
- Support Braintree subaccounts (#9191) (035bf705c)
- Split checkout mutations into separate files (#9266) (1d37b0aa3)

# 3.1.1

- Drop product channel listings when removing last available variant (#9232) (b92d3b686)
- Handle product media deletion in a Celery task (#9187) (2b10fc236)
- Filter Customer/Order/Sale/Product/ProductVariant by datetime of last modification (#9137) (55a845c7b)
- Add support for hiding plugins (#9219) (bc9405307)
- Fix missing update of payment methods when using stored payment method (#9158) (ee4bf520b)
- Fix invalid paths in VCR cassettes (#9236) (f6c268d2e)
- Fix Razorpay comment to be inline with code (#9238) (de417af24)
- Remove `graphene-federation` dependency (#9184) (dd43364f7)

# 3.1.0

### Breaking changes

#### Plugins

- Don't run plugins when calculating checkout's total price for available shipping methods resolution - #9121 by @rafalp
  - Use either net or gross price depending on store configuration.

### Other changes

#### Saleor Apps

- Add API for webhook payloads and deliveries - #8227 by @jakubkuc
- Extend app by `AppExtension` - #7701 by @korycins
- Add webhooks for stock changes: `PRODUCT_VARIANT_OUT_OF_STOCK` and `PRODUCT_VARIANT_BACK_IN_STOCK` - #7590 by @mstrumeck
- Add `COLLECTION_CREATED`, `COLLECTION_UPDATED`, `COLLECTION_DELETED` events and webhooks - #8974 by @rafalp
- Add draft orders webhooks by @jakubkuc
- Add support for providing shipping methods by Saleor Apps - #7975 by @bogdal:
  - Add `SHIPPING_LIST_METHODS_FOR_CHECKOUT` sync webhook
- Add sales webhooks - #8157 @kuchichan
- Allow fetching unpublished pages by apps with manage pages permission - #9181 by @IKarbowiak

#### Metadata

- Add ability to use metadata mutations with tokens as an identifier for orders and checkouts - #8426 by @IKarbowiak

#### Attributes

- Introduce swatch attributes - #7261 by @IKarbowiak
- Add `variant_selection` to `ProductAttributeAssign` operations - #8235 by @kuchichan
- Refactor attributes validation - #8905 by @IKarbowiak
  - in create mutations: require all required attributes
  - in update mutations: do not require providing any attributes; when any attribute is given, validate provided values.

#### Other features and changes

- Add gift cards - #7827 by @IKarbowiak, @tomaszszymanski129
- Add Click & Collect - #7673 by @kuchichan
- Add fulfillment confirmation - #7675 by @tomaszszymanski129
- Make SKU an optional field on `ProductVariant` - #7633 by @rafalp
- Possibility to pass metadata in input of `checkoutPaymentCreate` - #8076 by @mateuszgrzyb
- Add `ExternalNotificationTrigger` mutation - #7821 by @mstrumeck
- Extend `accountRegister` mutation to consume first & last name - #8184 by @piotrgrundas
- Introduce sales/vouchers per product variant - #8064 by @kuchichan
- Batch loads in queries for Apollo Federation - #8273 by @rafalp
- Reserve stocks for checkouts - #7589 by @rafalp
- Add query complexity limit to GraphQL API - #8526 by @rafalp
- Add `quantity_limit_per_customer` field to ProductVariant #8405 by @kuchichan
- Make collections names non-unique - #8986 by @rafalp
- Add validation of unavailable products in the checkout. Mutations: `CheckoutShippingMethodUpdate`,
  `CheckoutAddPromoCode`, `CheckoutPaymentCreate` will raise a ValidationError when product in the checkout is
  unavailable - #8978 by @IKarbowiak
- Add `withChoices` flag for Attribute type - #7733 by @dexon44
- Update required permissions for attribute options - #9204 by @IKarbowiak
  - Product attribute options can be fetched by requestors with manage product types and attributes permission.
  - Page attribute options can be fetched by requestors with manage page types and attributes permission.
- Deprecate interface field `PaymentData.reuse_source` - #7988 by @mateuszgrzyb
- Deprecate `setup_future_usage` from `checkoutComplete.paymentData` input - will be removed in Saleor 4.0 - #7994 by @mateuszgrzyb
- Fix shipping address issue in `availableCollectionPoints` resolver for checkout - #8143 by @kuchichan
- Fix cursor-based pagination in products search - #8011 by @rafalp
- Fix crash when querying external shipping methods `translation` field - #8971 by @rafalp
- Fix crash when too long translation strings were passed to `translate` mutations - #8942 by @rafalp
- Raise ValidationError in `CheckoutAddPromoCode`, `CheckoutPaymentCreate` when product in the checkout is
  unavailable - #8978 by @IKarbowiak
- Remove `graphene-django` dependency - #9170 by @rafalp
- Fix disabled warehouses appearing as valid click and collect points when checkout contains only preorders - #9052 by @rafalp
- Fix failing `on_failure` export tasks method - #9160 by @IKarbowiak

# 3.0.0

### Breaking changes

#### Behavior

- Add multichannel - #6242 by @fowczarek @d-wysocki
- Add email interface as a plugin - #6301 by @korycins
- Add unconfirmed order editing - #6829 by @tomaszszymanski129
  - Removed mutations for draft order lines manipulation: `draftOrderLinesCreate`, `draftOrderLineDelete`, `draftOrderLineUpdate`
  - Added instead: `orderLinesCreate`, `orderLineDelete`, `orderLineUpdate` mutations instead.
  - Order events enums `DRAFT_ADDED_PRODUCTS` and `DRAFT_REMOVED_PRODUCTS` are now `ADDED_PRODUCTS` and `REMOVED_PRODUCTS`
- Remove resolving users location from GeoIP; drop `PaymentInput.billingAddress` input field - #6784 by @maarcingebala
- Always create new checkout in `checkoutCreate` mutation - #7318 by @IKarbowiak
  - deprecate `created` return field on `checkoutCreate` mutation
- Return empty values list for attribute without choices - #7394 by @fowczarek
  - `values` for attributes without choices from now are empty list.
  - attributes with choices - `DROPDOWN` and `MULTISELECT`
  - attributes without choices - `FILE`, `REFERENCE`, `NUMERIC` and `RICH_TEXT`
- Unify checkout identifier in checkout mutations and queries - #7511 by @IKarbowiak
- Propagate sale and voucher discounts over specific lines - #8793 by @korycins
  - Use a new interface for response received from plugins/pluginManager. Methods `calculate_checkout_line_unit_price`
    and `calculate_checkout_line_total` returns `TaxedPricesData` instead of `TaxedMoney`.
- Attach sale discount info to the line when adding variant to order - #8821 by @IKarbowiak
  - Use a new interface for the response received from plugins/pluginManager.
    Methods `calculate_order_line_unit` and `calculate_order_line_total` returns
    `OrderTaxedPricesData` instead of `TaxedMoney`.
  - Rename checkout interfaces: `CheckoutTaxedPricesData` instead of `TaxedPricesData`
    and `CheckoutPricesData` instead of `PricesData`
- Sign JWT tokens with RS256 instead of HS256 - #7990 by @korycins
- Add support for filtering available shipping methods by Saleor Apps - #8399 by @kczan, @stnatic
  - Introduce `ShippingMethodData` interface as a root object type for ShippingMethod object
- Limit number of user addresses - #9173 by @IKarbowiak

#### GraphQL Schema

- Drop deprecated meta mutations - #6422 by @maarcingebala
- Drop deprecated service accounts and webhooks API - #6431 by @maarcingebala
- Drop deprecated fields from the `ProductVariant` type: `quantity`, `quantityAllocated`, `stockQuantity`, `isAvailable` - #6436 by @maarcingebala
- Drop authorization keys API - #6631 by @maarcingebala
- Drop `type` field from `AttributeValue` type - #6710 by @IKarbowiak
- Drop deprecated `taxRate` field from `ProductType` - #6795 by @d-wysocki
- Drop deprecated queries and mutations - #7199 by @IKarbowiak
  - drop `url` field from `Category` type
  - drop `url` field from `Category` type
  - drop `url` field from `Product` type
  - drop `localized` fild from `Money` type
  - drop `permissions` field from `User` type
  - drop `navigation` field from `Shop` type
  - drop `isActive` from `AppInput`
  - drop `value` from `AttributeInput`
  - drop `customerId` from `checkoutCustomerAttach`
  - drop `stockAvailability` argument from `products` query
  - drop `created` and `status` arguments from `orders` query
  - drop `created` argument from `draftOrders` query
  - drop `productType` from `ProductFilter`
  - deprecate specific error fields `<TypeName>Errors`, typed `errors` fields and remove deprecation
- Drop top-level `checkoutLine` query from the schema with related resolver, use `checkout` query instead - #7623 by @dexon44
- Change error class in `CollectionBulkDelete` to `CollectionErrors` - #7061 by @d-wysocki
- Make quantity field on `StockInput` required - #7082 by @IKarbowiak
- Add description to shipping method - #7116 by @IKarbowiak
  - `ShippingMethod` was extended with `description` field.
  - `ShippingPriceInput` was extended with `description` field
  - Extended `shippingPriceUpdate`, `shippingPriceCreate` mutation to add/edit description
  - Input field in `shippingPriceTranslate` changed to `ShippingPriceTranslationInput`
- Split `ShippingMethod` into `ShippingMethod` and `ShippingMethodType` (#8399):
  - `ShippingMethod` is used to represent methods offered for checkouts and orders
  - `ShippingMethodType` is used to manage shipping method configurations in Saleor
  - Deprecate `availableShippingMethods` on `Order` and `Checkout`. Use `shippingMethods` and refer to the `active` field instead

#### Saleor Apps

- Drop `CHECKOUT_QUANTITY_CHANGED` webhook - #6797 by @d-wysocki
- Change the payload of the order webhook to handle discounts list - #6874 by @korycins:
  - added fields: `Order.discounts`, `OrderLine.unit_discount_amount`, `OrderLine.unit_discount_type`, `OrderLine.unit_discount_reason`,
  - removed fields: `Order.discount_amount`, `Order.discount_name`, `Order.translated_discount_name`
- Remove triggering a webhook event `PRODUCT_UPDATED` when calling `ProductVariantCreate` mutation. Use `PRODUCT_VARIANT_CREATED` instead - #6963 by @piotrgrundas
- Make `order` property of invoice webhook payload contain order instead of order lines - #7081 by @pdblaszczyk
  - Affected webhook events: `INVOICE_REQUESTED`, `INVOICE_SENT`, `INVOICE_DELETED`
- Added `CHECKOUT_FILTER_SHIPPING_METHODS`, `ORDER_FILTER_SHIPPING_METHODS` sync webhooks - #8399 by @kczan, @stnatic

#### Plugins

- Drop `apply_taxes_to_shipping_price_range` plugin hook - #6746 by @maarcingebala
- Refactor listing payment gateways - #7050 by @maarcingebala:
  - Breaking changes in plugin methods: removed `get_payment_gateway` and `get_payment_gateway_for_checkout`; instead `get_payment_gateways` was added.
- Improve checkout performance - introduce `CheckoutInfo` data class - #6958 by @IKarbowiak;
  - Introduced changes in plugin methods definitions in the following methods, the `checkout` parameter changed to `checkout_info`:
    - `calculate_checkout_total`
    - `calculate_checkout_subtotal`
    - `calculate_checkout_shipping`
    - `get_checkout_shipping_tax_rate`
    - `calculate_checkout_line_total`
    - `calculate_checkout_line_unit_price`
    - `get_checkout_line_tax_rate`
    - `preprocess_order_creation`
  - `preprocess_order_creation` was extend with `lines_info` parameter
- Fix Avalara caching - #7036 by @fowczarek:
  - Introduced changes in plugin methods definitions:
    - `calculate_checkout_line_total` was extended with `lines` parameter
    - `calculate_checkout_line_unit_price` was extended with `lines` parameter
    - `get_checkout_line_tax_rate` was extended with `lines` parameter
  - To get proper taxes we should always send the whole checkout to Avalara.
- Extend plugins manager to configure plugins for each plugins - #7198 by @korycins:
  - Introduce changes in API:
    - `paymentInitialize` - add `channel` parameter. Optional when only one channel exists.
    - `pluginUpdate` - add `channel` parameter.
    - `availablePaymentGateways` - add `channel` parameter.
    - `storedPaymentSources` - add `channel` parameter.
    - `requestPasswordReset` - add `channel` parameter.
    - `requestEmailChange` - add `channel` parameter.
    - `confirmEmailChange` - add `channel` parameter.
    - `accountRequestDeletion` - add `channel` parameter.
    - change structure of type `Plugin`:
      - add `globalConfiguration` field for storing configuration when a plugin is globally configured
      - add `channelConfigurations` field for storing plugin configuration for each channel
      - removed `configuration` field, use `globalConfiguration` and `channelConfigurations` instead
    - change structure of input `PluginFilterInput`:
      - add `statusInChannels` field
      - add `type` field
      - removed `active` field. Use `statusInChannels` instead
  - Change plugin webhook endpoint - #7332 by @korycins.
    - Use /plugins/channel/<channel_slug>/<plugin_id> for plugins with channel configuration
    - Use /plugins/global/<plugin_id> for plugins with global configuration
    - Remove /plugin/<plugin_id> endpoint
- Fix doubling price in checkout for products without tax - #7056 by @IKarbowiak:
  - Introduce changes in plugins method:
    - `calculate_checkout_subtotal` has been dropped from plugins;
    - for correct subtotal calculation, `calculate_checkout_line_total` must be set (manager method for calculating checkout subtotal uses `calculate_checkout_line_total` method)
- Deprecated Stripe plugin - will be removed in Saleor 4.0
  - rename `StripeGatewayPlugin` to `DeprecatedStripeGatewayPlugin`.
  - introduce new `StripeGatewayPlugin` plugin.

### Other changes

#### Features

- Migrate from Draft.js to Editor.js format - #6430, #6456 by @IKarbowiak
- Allow using `Bearer` as an authorization prefix - #6996 by @korycins
- Add product rating - #6284 by @korycins
- Add order confirmation - #6498 by @tomaszszymanski12
- Extend Vatlayer functionalities - #7101 by @korycins:
  - Allow users to enter a list of exceptions (country ISO codes) that will use the source country rather than the destination country for tax purposes.
  - Allow users to enter a list of countries for which no VAT will be added.
- Extend order with origin and original order values - #7326 by @IKarbowiak
- Allow impersonating user by an app/staff - #7754 by @korycins:
  - Add `customerId` to `checkoutCustomerAttach` mutation
  - Add new permission `IMPERSONATE_USER`
- Add possibility to apply a discount to order/order line with status `DRAFT` - #6930 by @korycins
- Implement database read replicas - #8516, #8751 by @fowczarek
- Propagate sale and voucher discounts over specific lines - #8793 by @korycins
  - The created order lines from checkout will now have fulfilled all undiscounted fields with a default price value
    (without any discounts).
  - Order line will now include a voucher discount (in the case when the voucher is for specific products or have a
    flag apply_once_per_order). In that case, `Order.discounts` will not have a relation to `OrderDiscount` object.
  - Webhook payload for `OrderLine` will now include two new fields, `sale_id` (graphql ID of applied sale) and
    `voucher_code` (code of the valid voucher applied to this line).
  - When any sale or voucher discount was applied, `line.discount_reason` will be fulfilled.
  - New interface for handling more data for prices: `PricesData` and `TaxedPricesData` used in checkout calculations
    and in plugins/pluginManager.
- Attach sale discount info to the line when adding variant to order - #8821 by @IKarbowiak
  - Rename checkout interfaces: `CheckoutTaxedPricesData` instead of `TaxedPricesData`
    and `CheckoutPricesData` instead of `PricesData`
  - New interface for handling more data for prices: `OrderTaxedPricesData` used in plugins/pluginManager.
- Add uploading video URLs to product gallery - #6838 by @GrzegorzDerdak
- Add generic `FileUpload` mutation - #6470 by @IKarbowiak

#### Metadata

- Allow passing metadata to `accountRegister` mutation - #7152 by @piotrgrundas
- Copy metadata fields when creating reissue - #7358 by @IKarbowiak
- Add metadata to shipping zones and shipping methods - #6340 by @maarcingebala
- Add metadata to menu and menu item - #6648 by @tomaszszymanski129
- Add metadata to warehouse - #6727 by @d-wysocki
- Added support for querying objects by metadata fields - #6683 by @LeOndaz, #7421 by @korycins
- Change metadata mutations to use token for order and checkout as an identifier - #8542 by @IKarbowiak
  - After changes, using the order `id` for changing order metadata is deprecated

#### Attributes

- Add rich text attribute input - #7059 by @piotrgrundas
- Support setting value for AttributeValue mutations - #7037 by @piotrgrundas
- Add boolean attributes - #7454 by @piotrgrundas
- Add date & date time attributes - #7500 by @piotrgrundas
- Add file attributes - #6568 by @IKarbowiak
- Add page reference attributes - #6624 by @IKarbowiak
- Add product reference attributes - #6711 by @IKarbowiak
- Add numeric attributes - #6790 by @IKarbowiak
- Add `withChoices` flag for Attribute type - #7733 by @CossackDex
- Return empty results when filtering by non-existing attribute - #7025 by @maarcingebala
- Add Page Types - #6261 by @IKarbowiak

#### Plugins

- Add interface for integrating the auth plugins - #6799 by @korycins
- Add Sendgrid plugin - #6793 by @korycins
- Trigger `checkout_updated` plugin method for checkout metadata mutations - #7392 by @maarcingebala

#### Saleor Apps

- Add synchronous payment webhooks - #7044 by @maarcingebala
- Add `CUSTOMER_UPDATED` webhook, add addresses field to customer `CUSTOMER_CREATED` webhook - #6898 by @piotrgrundas
- Add `PRODUCT_VARIANT_CREATED`, `PRODUCT_VARIANT_UPDATED`, `PRODUCT_VARIANT_DELETED` webhooks, fix attributes field for `PRODUCT_CREATED`, `PRODUCT_UPDATED` webhooks - #6963 by @piotrgrundas
- Trigger `PRODUCT_UPDATED` webhook for collections and categories mutations - #7051 by @d-wysocki
- Extend order webhook payload with fulfillment fields - #7364, #7347 by @korycins
  - fulfillments extended with:
    - `total_refund_amount`
    - `shipping_refund_amount`
    - `lines`
  - fulfillment lines extended with:
    - `total_price_net_amount`
    - `total_price_gross_amount`
    - `undiscounted_unit_price_net`
    - `undiscounted_unit_price_gross`
    - `unit_price_net`
- Extend order payload with undiscounted prices and add psp_reference to payment model - #7339 by @IKarbowiak
  - order payload extended with the following fields:
    - `undiscounted_total_net_amount`
    - `undiscounted_total_gross_amount`
    - `psp_reference` on `payment`
  - order lines extended with:
    - `undiscounted_unit_price_net_amount`
    - `undiscounted_unit_price_gross_amount`
    - `undiscounted_total_price_net_amount`
    - `undiscounted_total_price_gross_amount`
- Add `product_id`, `product_variant_id`, `attribute_id` and `page_id` when it is possible for `AttributeValue` translations webhook - #7783 by @fowczarek
- Add draft orders webhooks - #8102 by @jakubkuc
- Add page webhooks: `PAGE_CREATED`, `PAGE_UPDATED` and `PAGE_DELETED` - #6787 by @d-wysocki
- Add `PRODUCT_DELETED` webhook - #6794 by @d-wysocki
- Add `page_type_id` in translations webhook - #7825 by @fowczarek
- Fix failing account mutations for app - #7569 by @IKarbowiak
- Add app support for events - #7622 by @IKarbowiak
- Fix creating translations with app - #6804 by @krzysztofwolski
- Change the `app` query to return info about the currently authenticated app - #6928 by @d-wysocki
- Mark `X-` headers as deprecated and add headers without prefix. All deprecated headers will be removed in Saleor 4.0 - #8179 by @L3str4nge
  - X-Saleor-Event -> Saleor-Event
  - X-Saleor-Domain -> Saleor-Domain
  - X-Saleor-Signature -> Saleor-Signature
  - X-Saleor-HMAC-SHA256 -> Saleor-HMAC-SHA256

#### Other changes

- Add query contains only schema validation - #6827 by @fowczarek
- Add introspection caching - #6871 by @fowczarek
- Fix Sentry reporting - #6902 by @fowczarek
- Deprecate API fields `Order.discount`, `Order.discountName`, `Order.translatedDiscountName` - #6874 by @korycins
- Fix argument validation in page resolver - #6960 by @fowczarek
- Drop `data` field from checkout line model - #6961 by @fowczarek
- Fix `totalCount` on connection resolver without `first` or `last` - #6975 by @fowczarek
- Fix variant resolver on `DigitalContent` - #6983 by @fowczarek
- Fix resolver by id and slug for product and product variant - #6985 by @d-wysocki
- Add optional support for reporting resource limits via a stub field in `shop` - #6967 by @NyanKiyoshi
- Update checkout quantity when checkout lines are deleted - #7002 by @IKarbowiak
- Fix available shipping methods - return also weight methods without weight limits - #7021 by @IKarbowiak
- Validate discount value for percentage vouchers and sales - #7033 by @d-wysocki
- Add field `languageCode` to types: `AccountInput`, `AccountRegisterInput`, `CheckoutCreateInput`, `CustomerInput`, `Order`, `User`. Add field `languageCodeEnum` to `Order` type. Add new mutation `CheckoutLanguageCodeUpdate`. Deprecate field `Order.languageCode`. - #6609 by @korycins
- Extend `Transaction` type with gateway response and `Payment` type with filter - #7062 by @IKarbowiak
- Fix invalid tax rates for lines - #7058 by @IKarbowiak
- Allow seeing unconfirmed orders - #7072 by @IKarbowiak
- Raise `GraphQLError` when too big integer value is provided - #7076 by @IKarbowiak
- Do not update draft order addresses when user is changing - #7088 by @IKarbowiak
- Recalculate draft order when product/variant was deleted - #7085 by @d-wysocki
- Added validation for `DraftOrderCreate` with negative quantity line - #7085 by @d-wysocki
- Remove HTML tags from product `description_plaintext` - #7094 by @d-wysocki
- Fix failing product tasks when instances are removed - #7092 by @IKarbowiak
- Update GraphQL endpoint to only match exactly `/graphql/` without trailing characters - #7117 by @IKarbowiak
- Introduce `traced_resolver` decorator instead of Graphene middleware - #7159 by @tomaszszymanski129
- Fix failing export when exporting attribute without values - #7131 by @IKarbowiak
- Fix incorrect payment data for Klarna - #7150 by @IKarbowiak
- Drop deleted images from storage - #7129 by @IKarbowiak
- Fix export with empty assignment values - #7214 by @IKarbowiak
- Change exported file name - #7222 by @IKarbowiak
- Fix core sorting on related fields - #7195 by @tomaszszymanski129
- Use GraphQL IDs instead of database IDs in export - #7240 by @IKarbowiak
- Fix draft order tax mismatch - #7226 by @IKarbowiak
  - Introduce `calculate_order_line_total` plugin method
- Update core logging for better Celery tasks handling - #7251 by @tomaszszymanski129
- Raise `ValidationError` when refund cannot be performed - #7260 by @IKarbowiak
- Fix customer addresses missing after customer creation - #7327 by @tomaszszymanski129
- Fix invoice generation - #7376 by @tomaszszymanski129
- Allow defining only one field in translations - #7363 by @IKarbowiak
- Allow filtering pages by ids - #7393 by @IKarbowiak
- Fix validate `min_spent` on vouchers to use net or gross value depends on `settings.display_gross_prices` - #7408 by @d-wysocki
- Fix invoice generation - #7376 by tomaszszymanski129
- Add hash to uploading images #7453 by @IKarbowiak
- Add file format validation for uploaded images - #7447 by @IKarbowiak
- Fix attaching params for address form errors - #7485 by @IKarbowiak
- Update draft order validation - #7253 by @IKarbowiak
  - Extend Order type with errors: [OrderError!]! field
  - Create tasks for deleting order lines by deleting products or variants
- Fix doubled checkout total price for one line and zero shipping price - #7532 by @IKarbowiak
- Deprecate nested objects in `TranslatableContent` types - #7522 by @IKarbowiak
- Modify order of auth middleware calls - #7572 by @tomaszszymanski129
- Drop assigning cheapest shipping method in checkout - #7767 by @maarcingebala
- Deprecate `query` argument in `sales` and `vouchers` queries - #7806 by @maarcingebala
- Allow translating objects by translatable content ID - #7803 by @maarcingebala
- Configure a periodic task for removing empty allocations - #7885 by @fowczarek
- Fix missing transaction id in Braintree - #8110 by @fowczarek
- Fix GraphQL federation support - #7771 #8107 by @rafalp
- Fix cursor-based pagination in products search - #8011 #8211 by @rafalp
- Batch loads in queries for Apollo Federation - #8362 by @rafalp
- Add workaround for failing Avatax when line has price 0 - #8610 by @korycins
- Add option to set tax code for shipping in Avatax configuration view - #8596 by @korycins
- Fix Avalara tax fetching from cache - #8647 by @fowczarek
- Fix incorrect stock allocation - #8931 by @IKarbowiak
- Fix incorrect handling of unavailable products in checkout - #8978, #9119 by @IKarbowiak, @korycins
- Add draft orders webhooks - #8102 by @jakubkuc
- Handle `SameSite` cookie attribute in jwt refresh token middleware - #8209 by @jakubkuc
- Fix creating translations with app - #6804 by @krzysztofwolski
- Add possibility to provide external payment ID during the conversion draft order to order - #6320 by @korycins
- Add basic rating for `Products` - #6284 by @korycins
- Add metadata to shipping zones and shipping methods - #6340 by @maarcingebala
- Add Page Types - #6261 by @IKarbowiak
- Migrate draftjs content to editorjs format - #6430 by @IKarbowiak
- Add editorjs sanitizer - #6456 by @IKarbowiak
- Add generic FileUpload mutation - #6470 by @IKarbowiak
- Order confirmation backend - #6498 by @tomaszszymanski129
- Handle `SameSite` cookie attribute in JWT refresh token middleware - #8209 by @jakubkuc
- Add possibility to provide external payment ID during the conversion draft order to order - #6320 by @korycins9
- Fix password reset request - #6351 by @Manfred-Madelaine-pro, Ambroise and Pierre
- Refund products support - #6530 by @korycins
- Add possibility to exclude products from shipping method - #6506 by @korycins
- Add `Shop.availableShippingMethods` query - #6551 by @IKarbowiak
- Add delivery time to shipping method - #6564 by @IKarbowiak
- Shipping zone description - #6653 by @tomaszszymanski129
- Get tax rate from plugins - #6649 by @IKarbowiak
- Added support for querying user by email - #6632 @LeOndaz
- Add order shipping tax rate - #6678 by @IKarbowiak
- Deprecate field `descriptionJSON` from `Product`, `Category`, `Collection` and field `contentJSON` from `Page` - #6692 by @d-wysocki
- Fix products visibility - #6704 by @IKarbowiak
- Fix page `contentJson` field to return JSON - #6832 by @d-wysocki
- Add SearchRank to search product by name and description. New enum added to `ProductOrderField` - `RANK` - which returns results sorted by search rank - #6872 by @d-wysocki
- Allocate stocks for order lines in a bulk way - #6877 by @IKarbowiak
- Deallocate stocks for order lines in a bulk way - #6896 by @IKarbowiak
- Prevent negative available quantity - #6897 by @d-wysocki
- Add default sorting by rank for search products - #6936 by @d-wysocki
- Fix exporting product description to xlsx - #6959 by @IKarbowiak
- Add `Shop.version` field to query API version - #6980 by @maarcingebala
- Add new authorization header `Authorization-Bearer` - #6998 by @korycins
- Add field `paymentMethodType` to `Payment` object - #7073 by @korycins
- Unify Warehouse Address API - #7481 by @d-wysocki
  - deprecate `companyName` on `Warehouse` type
  - remove `companyName` on `WarehouseInput` type
  - remove `WarehouseAddressInput` on `WarehouseUpdateInput` and `WarehouseCreateInput`, and change it to `AddressInput`
- Fix passing incorrect customer email to payment gateways - #7486 by @korycins
- Add HTTP meta tag for Content-Security-Policy in GraphQL Playground - #7662 by @NyanKiyoshi
- Add additional validation for `from_global_id_or_error` function - #8780 by @CossackDex

# 2.11.1

- Add support for Apple Pay on the web - #6466 by @korycins

## 2.11.0

### Features

- Add products export - #5255 by @IKarbowiak
- Add external apps support - #5767 by @korycins
- Invoices backend - #5732 by @tomaszszymanski129
- Adyen drop-in integration - #5914 by @korycins, @IKarbowiak
- Add a callback view to plugins - #5884 by @korycins
- Support pushing webhook events to message queues - #5940 by @patrys, @korycins
- Send a confirmation email when the order is canceled or refunded - #6017
- No secure cookie in debug mode - #6082 by @patrys, @orzechdev
- Add searchable and available for purchase flags to product - #6060 by @IKarbowiak
- Add `TotalPrice` to `OrderLine` - #6068 @fowczarek
- Add `PRODUCT_UPDATED` webhook event - #6100 by @tomaszszymanski129
- Search orders by GraphQL payment ID - #6135 by @korycins
- Search orders by a custom key provided by payment gateway - #6135 by @korycins
- Add ability to set a default product variant - #6140 by @tomaszszymanski129
- Allow product variants to be sortable - #6138 by @tomaszszymanski129
- Allow fetching stocks for staff users only with `MANAGE_ORDERS` permissions - #6139 by @fowczarek
- Add filtering to `ProductVariants` query and option to fetch variant by SKU in `ProductVariant` query - #6190 by @fowczarek
- Add filtering by Product IDs to `products` query - #6224 by @GrzegorzDerdak
- Add `change_currency` command - #6016 by @maarcingebala
- Add dummy credit card payment - #5822 by @IKarbowiak
- Add custom implementation of UUID scalar - #5646 by @koradon
- Add `AppTokenVerify` mutation - #5716 by @korycins

### Breaking Changes

- Refactored JWT support. Requires handling of JWT token in the storefront (a case when the backend returns the exception about the invalid token). - #5734, #5816 by @korycins
- New logging setup will now output JSON logs in production mode for ease of feeding them into log collection systems like Logstash or CloudWatch Logs - #5699 by @patrys
- Deprecate `WebhookEventType.CHECKOUT_QUANTITY_CHANGED` - #5837 by @korycins
- Anonymize and update order and payment fields; drop `PaymentSecureConfirm` mutation, drop Payment type fields: `extraData`, `billingAddress`, `billingEmail`, drop `gatewayResponse` from `Transaction` type - #5926 by @IKarbowiak
- Switch the HTTP stack from WSGI to ASGI based on Uvicorn - #5960 by @patrys
- Add `MANAGE_PRODUCT_TYPES_AND_ATTRIBUTES` permission, which is now required to access all attributes and product types related mutations - #6219 by @IKarbowiak

### Fixes

- Fix payment fields in order payload for webhooks - #5862 by @korycins
- Fix specific product voucher in draft orders - #5727 by @fowczarek
- Explicit country assignment in default shipping zones - #5736 by @maarcingebala
- Drop `json_content` field from the `Menu` model - #5761 by @maarcingebala
- Strip warehouse name in mutations - #5766 by @koradon
- Add missing order events during checkout flow - #5684 by @koradon
- Update Google Merchant to get tax rate based by plugin manager - #5823 by @gabmartinez
- Allow unicode in slug fields - #5877 by @IKarbowiak
- Fix empty plugin object result after `PluginUpdate` mutation - #5968 by @gabmartinez
- Allow finishing checkout when price amount is 0 - #6064 by @IKarbowiak
- Fix incorrect tax calculation for Avatax - #6035 by @korycins
- Fix incorrect calculation of subtotal with active Avatax - #6035 by @korycins
- Fix incorrect assignment of tax code for Avatax - #6035 by @korycins
- Do not allow negative product price - #6091 by @IKarbowiak
- Handle None as attribute value - #6092 by @IKarbowiak
- Fix for calling `order_created` before the order was saved - #6095 by @korycins
- Update default decimal places - #6098 by @IKarbowiak
- Avoid assigning the same pictures twice to a variant - #6112 by @IKarbowiak
- Fix crashing system when Avalara is improperly configured - #6117 by @IKarbowiak
- Fix for failing finalising draft order - #6133 by @korycins
- Remove corresponding draft order lines when variant is removing - #6119 by @IKarbowiak
- Update required perms for apps management - #6173 by @IKarbowiak
- Raise an error for an empty key in metadata - #6176 by @IKarbowiak
- Add attributes to product error - #6181 by @IKarbowiak
- Allow to add product variant with 0 price to draft order - #6189 by @IKarbowiak
- Fix deleting product when default variant is deleted - #6186 by @IKarbowiak
- Fix get unpublished products, product variants and collection as app - #6194 by @fowczarek
- Set `OrderFulfillStockInput` fields as required - #6196 by @IKarbowiak
- Fix attribute filtering by categories and collections - #6214 by @fowczarek
- Fix `is_visible` when `publication_date` is today - #6225 by @korycins
- Fix filtering products by multiple attributes - #6215 by @GrzegorzDerdak
- Add attributes validation while creating/updating a product's variant - #6269 by @GrzegorzDerdak
- Add metadata to page model - #6292 by @dominik-zeglen
- Fix for unnecessary attributes validation while updating simple product - #6300 by @GrzegorzDerdak
- Include order line total price to webhook payload - #6354 by @korycins
- Fix for fulfilling an order when product quantity equals allocated quantity - #6333 by @GrzegorzDerdak
- Fix for the ability to filter products on collection - #6363 by @GrzegorzDerdak

## 2.10.2

- Add command to change currencies in the database - #5906 by @d-wysocki

## 2.10.1

- Fix multiplied stock quantity - #5675 by @fowczarek
- Fix invalid allocation after migration - #5678 by @fowczarek
- Fix order mutations as app - #5680 by @fowczarek
- Prevent creating checkout/draft order with unpublished product - #5676 by @d-wysocki

## 2.10.0

- OpenTracing support - #5188 by @tomaszszymanski129
- Account confirmation email - #5126 by @tomaszszymanski129
- Relocate `Checkout` and `CheckoutLine` methods into separate module and update checkout related plugins to use them - #4980 by @krzysztofwolski
- Fix problem with free shipping voucher - #4942 by @IKarbowiak
- Add sub-categories to random data - #4949 by @IKarbowiak
- Deprecate `localized` field in Money type - #4952 by @IKarbowiak
- Fix for shipping API not applying taxes - #4913 by @kswiatek92
- Query object translation with only `manage_translation` permission - #4914 by @fowczarek
- Add customer note to draft orders API - #4973 by @IKarbowiak
- Allow to delete category and leave products - #4970 by @IKarbowiak
- Remove thumbnail generation from migration - #3494 by @kswiatek92
- Rename 'shipping_date' field in fulfillment model to 'created' - #2433 by @kswiatek92
- Reduce number of queries for 'checkoutComplete' mutation - #4989 by @IKarbowiak
- Force PyTest to ignore the environment variable containing the Django settings module - #4992 by @NyanKiyoshi
- Extend JWT token payload with user information - #4987 by @salwator
- Optimize the queries for product list in the dashboard - #4995 by @IKarbowiak
- Drop dashboard 1.0 - #5000 by @IKarbowiak
- Fixed serialization error on weight fields when running `loaddata` and `dumpdb` - #5005 by @NyanKiyoshi
- Fixed JSON encoding error on Google Analytics reporting - #5004 by @NyanKiyoshi
- Create custom field to translation, use new translation types in translations query - #5007 by @fowczarek
- Take allocated stock into account in `StockAvailability` filter - #5019 by @simonbru
- Generate matching postal codes for US addresses - #5033 by @maarcingebala
- Update debug toolbar - #5032 by @IKarbowiak
- Allow staff member to receive notification about customers orders - #4993 by @kswiatek92
- Add user's global id to the JWT payload - #5039 by @salwator
- Make middleware path resolving lazy - #5041 by @NyanKiyoshi
- Generate slug on saving the attribute value - #5055 by @fowczarek
- Fix order status after order update - #5072 by @fowczarek
- Extend top-level connection resolvers with ability to sort results - #5018 by @fowczarek
- Drop storefront 1.0 - #5043 by @IKarbowiak
- Replace permissions strings with enums - #5038 by @kswiatek92
- Remove gateways forms and templates - #5075 by @IKarbowiak
- Add `Wishlist` models and GraphQL endpoints - #5021 by @derenio
- Remove deprecated code - #5107 by @IKarbowiak
- Fix voucher start date filtering - #5133 by @dominik-zeglen
- Search by sku in products query - #5117 by @fowczarek
- Send fulfillment update email - #5118 by @IKarbowiak
- Add address query - #5148 by @kswiatek92
- Add `checkout_quantity_changed` webhook - #5042 by @derenio
- Remove unnecessary `manage_orders` permission - #5142 by @kswiatek92
- Mutation to change the user email - #5076 by @kswiatek92
- Add MyPy checks - #5150 by @IKarbowiak
- Move extracting user or service account to utils - #5152 by @kswiatek92
- Deprecate order status/created arguments - #5076 by @kswiatek92
- Fix getting title field in page mutations #5160 by @maarcingebala
- Copy public and private metadata from the checkout to the order upon creation - #5165 by @dankolbman
- Add warehouses and stocks- #4986 by @szewczykmira
- Add permission groups - #5176, #5513 by @IKarbowiak
- Drop `gettext` occurrences - #5189 by @IKarbowiak
- Fix `product_created` webhook - #5187 by @dzkb
- Drop unused resolver `resolve_availability` - #5190 by @maarcingebala
- Fix permission for `checkoutCustomerAttach` mutation - #5192 by @maarcingebala
- Restrict access to user field - #5194 by @maarcingebala
- Unify permission for service account API client in test - #5197 by @fowczarek
- Add additional confirmation step to `checkoutComplete` mutation - #5179 by @salwator
- Allow sorting warehouses by name - #5211 by @dominik-zeglen
- Add anonymization to GraphQL's `webhookSamplePayload` endpoint - #5161 @derenio
- Add slug to `Warehouse`, `Product` and `ProductType` models - #5196 by @IKarbowiak
- Add mutation for assigning, unassigning shipping zones to warehouse - #5217 by @kswiatek92
- Fix passing addresses to `PaymentData` objects - #5223 by @maarcingebala
- Return `null` when querying `me` as an anonymous user - #5231 by @maarcingebala
- Added `PLAYGROUND_ENABLED` environment variable/setting to allow to enable the GraphQL playground when `DEBUG` is disabled - #5254 by @NyanKiyoshi
- Fix access to order query when request from service account - #5258 by @fowczarek
- Customer shouldn't be able to see draft orders by token - #5259 by @fowczarek
- Customer shouldn't be able to query checkout with another customer - #5268 by @fowczarek
- Added integration support of Jaeger Tracing - #5282 by @NyanKiyoshi
- Return `null` when querying `me` as an anonymous user - #5231 as @maarcingebala
- Add `fulfillment created` webhook - @szewczykmira
- Unify metadata API - #5178 by @fowczarek
- Add compiled versions of emails to the repository - #5260 by @tomaszszymanski129
- Add required prop to fields where applicable - #5293 by @dominik-zeglen
- Drop `get_absolute_url` methods - #5299 by @IKarbowiak
- Add `--force` flag to `cleardb` command - #5302 by @maarcingebala
- Require non-empty message in `orderAddNote` mutation - #5316 by @maarcingebala
- Stock management refactor - #5323 by @IKarbowiak
- Add discount error codes - #5348 by @IKarbowiak
- Add benchmarks to checkout mutations - #5339 by @fowczarek
- Add pagination tests - #5363 by @fowczarek
- Add ability to assign multiple warehouses in mutations to create/update a shipping zone - #5399 by @fowczarek
- Add filter by ids to the `warehouses` query - #5414 by @fowczarek
- Add shipping rate price validation - #5411 by @kswiatek92
- Remove unused settings and environment variables - #5420 by @maarcingebala
- Add product price validation - #5413 by @kswiatek92
- Add attribute validation to `attributeAssign` mutation - #5423 by @kswiatek92
- Add possibility to update/delete more than one item in metadata - #5446 by @koradon
- Check if image exists before validating - #5425 by @kswiatek92
- Fix warehouses query not working without id - #5441 by @koradon
- Add `accountErrors` to `CreateToken` mutation - #5437, #5465 by @koradon
- Raise `GraphQLError` if filter has invalid IDs - #5460 by @gabmartinez
- Use `AccountErrorCode.INVALID_CREDENTIALS` instead of `INVALID_PASSWORD` - #5495 by @koradon
- Add tests for pagination - #5468 by @koradon
- Add `Job` abstract model and interface - #5510 by @IKarbowiak
- Refactor implementation of allocation - #5445 by @fowczarek
- Fix `WeightScalar` - #5530 by @koradon
- Add `OrderFulfill` mutation - #5525 by @fowczarek
- Add "It Works" page - #5494 by @IKarbowiak and @dominik-zeglen
- Extend errors in `OrderFulfill` mutation - #5553 by @fowczarek
- Refactor `OrderCancel` mutation for multiple warehouses - #5554 by @fowczarek
- Add negative weight validation - #5564 by @fowczarek
- Add error when user pass empty object as address - #5585 by @fowczarek
- Fix payment creation without shipping method - #5444 by @d-wysocki
- Fix checkout and order flow with variant without inventory tracking - #5599 by @fowczarek
- Fixed JWT expired token being flagged as unhandled error rather than handled. - #5603 by @NyanKiyoshi
- Refactor read-only middleware - #5602 by @maarcingebala
- Fix availability for variants without inventory tracking - #5605 by @fowczarek
- Drop support for configuring Vatlayer plugin from settings file. - #5614 by @korycins
- Add ability to query category, collection or product by slug - #5574 by @koradon
- Add `quantityAvailable` field to `ProductVariant` type - #5628 by @fowczarek
- Use tags rather than time-based logs for information on requests - #5608 by @NyanKiyoshi

## 2.9.0

### API

- Add mutation to change customer's first name last name - #4489 by @fowczarek
- Add mutation to delete customer's account - #4494 by @fowczarek
- Add mutation to change customer's password - #4656 by @fowczarek
- Add ability to customize email sender address in emails sent by Saleor - #4820 by @NyanKiyoshi
- Add ability to filter attributes per global ID - #4640 by @NyanKiyoshi
- Add ability to search product types by value (through the name) - #4647 by @NyanKiyoshi
- Add queries and mutation for serving and saving the configuration of all plugins - #4576 by @korycins
- Add `redirectUrl` to staff and user create mutations - #4717 by @fowczarek
- Add error codes to mutations responses - #4676 by @Kwaidan00
- Add translations to countries in `shop` query - #4732 by @fowczarek
- Add support for sorting product by their attribute values through given attribute ID - #4740 by @NyanKiyoshi
- Add descriptions for queries and query arguments - #4758 by @maarcingebala
- Add support for Apollo Federation - #4825 by @salwator
- Add mutation to create multiple product variants at once - #4735 by @fowczarek
- Add default value to custom errors - #4797 by @fowczarek
- Extend `availablePaymentGateways` field with gateways' configuration data - #4774 by @salwator
- Change `AddressValidationRules` API - #4655 by @Kwaidan00
- Use search in a consistent way; add sort by product type name and publication status to `products` query. - #4715 by @fowczarek
- Unify `menuItemMove` mutation with other reordering mutations - #4734 by @NyanKiyoshi
- Don't create an order when the payment was unsuccessful - #4500 by @NyanKiyoshi
- Don't require shipping information in checkout for digital orders - #4573 by @NyanKiyoshi
- Drop `manage_users` permission from the `permissions` query - #4854 by @maarcingebala
- Deprecate `inCategory` and `inCollection` attributes filters in favor of `filter` argument - #4700 by @NyanKiyoshi & @khalibloo
- Remove `PaymentGatewayEnum` from the schema, as gateways now are dynamic plugins - #4756 by @salwator
- Require `manage_products` permission to query `costPrice` and `stockQuantity` fields - #4753 by @NyanKiyoshi
- Refactor account mutations - #4510, #4668 by @fowczarek
- Fix generating random avatars when updating staff accounts - #4521 by @maarcingebala
- Fix updating JSON menu representation in mutations - #4524 by @maarcingebala
- Fix setting variant's `priceOverride` and `costPrice` to `null` - #4754 by @NyanKiyoshi
- Fix fetching staff user without `manage_users` permission - #4835 by @fowczarek
- Ensure that a GraphQL query is a string - #4836 by @nix010
- Add ability to configure the password reset link - #4863 by @fowczarek
- Fixed a performance issue where Saleor would sometimes run huge, unneeded prefetches when resolving categories or collections - #5291 by @NyanKiyoshi
- uWSGI now forces the django application to directly load on startup instead of being lazy - #5357 by @NyanKiyoshi

### Core

- Add enterprise-grade attributes management - #4351 by @dominik-zeglen and @NyanKiyoshi
- Add extensions manager - #4497 by @korycins
- Add service accounts - backend support - #4689 by @korycins
- Add support for webhooks - #4731 by @korycins
- Migrate the attributes mapping from HStore to many-to-many relation - #4663 by @NyanKiyoshi
- Create general abstraction for object metadata - #4447 by @salwator
- Add metadata to `Order` and `Fulfillment` models - #4513, #4866 by @szewczykmira
- Migrate the tax calculations to plugins - #4497 by @korycins
- Rewrite payment gateways using plugin architecture - #4669 by @salwator
- Rewrite Stripe integration to use PaymentIntents API - #4606 by @salwator
- Refactor password recovery system - #4617 by @fowczarek
- Add functionality to sort products by their "minimal variant price" - #4416 by @derenio
- Add voucher's "once per customer" feature - #4442 by @fowczarek
- Add validations for minimum password length in settings - #4735 by @fowczarek
- Add form to configure payments in the dashboard - #4807 by @szewczykmira
- Change `unique_together` in `AttributeValue` - #4805 by @fowczarek
- Change max length of SKU to 255 characters - #4811 by @lex111
- Distinguish `OrderLine` product name and variant name - #4702 by @fowczarek
- Fix updating order status after automatic fulfillment of digital products - #4709 by @korycins
- Fix error when updating or creating a sale with missing required values - #4778 by @NyanKiyoshi
- Fix error filtering pages by URL in the dashboard 1.0 - #4776 by @NyanKiyoshi
- Fix display of the products tax rate in the details page of dashboard 1.0 - #4780 by @NyanKiyoshi
- Fix adding the same product into a collection multiple times - #4518 by @NyanKiyoshi
- Fix crash when placing an order when a customer happens to have the same address more than once - #4824 by @NyanKiyoshi
- Fix time zone based tests - #4468 by @fowczarek
- Fix serializing empty URLs as a string when creating menu items - #4616 by @maarcingebala
- The invalid IP address in HTTP requests now fallback to the requester's IP address. - #4597 by @NyanKiyoshi
- Fix product variant update with current attribute values - #4936 by @fowczarek
- Update checkout last field and add auto now fields to save with update_fields parameter - #5177 by @IKarbowiak

### Dashboard 2.0

- Allow selecting the number of rows displayed in dashboard's list views - #4414 by @benekex2
- Add ability to toggle visible columns in product list - #4608 by @dominik-zeglen
- Add voucher settings - #4556 by @benekex2
- Contrast improvements - #4508 by @benekex2
- Display menu item form errors - #4551 by @dominik-zeglen
- Do not allow random IDs to appear in snapshots - #4495 by @dominik-zeglen
- Input UI changes - #4542 by @benekex2
- Implement new menu design - #4476 by @benekex2
- Refetch attribute list after closing modal - #4615 by @dominik-zeglen
- Add config for Testcafe - #4553 by @dominik-zeglen
- Fix product type taxes select - #4453 by @benekex2
- Fix form reloading - #4467 by @dominik-zeglen
- Fix voucher limit value when checkbox unchecked - #4456 by @benekex2
- Fix searches and pickers - #4487 by @dominik-zeglen
- Fix dashboard menu styles - #4491 by @benekex2
- Fix menu responsiveness - #4511 by @benekex2
- Fix loosing focus while typing in the product description field - #4549 by @dominik-zeglen
- Fix MUI warnings - #4588 by @dominik-zeglen
- Fix bulk action checkboxes - #4618 by @dominik-zeglen
- Fix rendering user avatar when it's empty #4546 by @maarcingebala
- Remove Dashboard 2.0 files form Saleor repository - #4631 by @dominik-zeglen
- Fix CreateToken mutation to use NonNull on errors field #5415 by @gabmartinez

### Other notable changes

- Replace Pipenv with Poetry - #3894 by @michaljelonek
- Upgrade `django-prices` to v2.1 - #4639 by @NyanKiyoshi
- Disable reports from uWSGI about broken pipe and write errors from disconnected clients - #4596 by @NyanKiyoshi
- Fix the random failures of `populatedb` trying to create users with an existing email - #4769 by @NyanKiyoshi
- Enforce `pydocstyle` for Python docstrings over the project - #4562 by @NyanKiyoshi
- Move Django Debug Toolbar to dev requirements - #4454 by @derenio
- Change license for artwork to CC-BY 4.0
- New translations:
  - Greek

## 2.8.0

### Core

- Avatax backend support - #4310 by @korycins
- Add ability to store used payment sources in gateways (first implemented in Braintree) - #4195 by @salwator
- Add ability to specify a minimal quantity of checkout items for a voucher - #4427 by @fowczarek
- Change the type of start and end date fields from Date to DateTime - #4293 by @fowczarek
- Revert the custom dynamic middlewares - #4452 by @NyanKiyoshi

### Dashboard 2.0

- UX improvements in Vouchers section - #4362 by @benekex2
- Add company address configuration - #4432 by @benekex2
- Require name when saving a custom list filter - #4269 by @benekex2
- Use `esModuleInterop` flag in `tsconfig.json` to simplify imports - #4372 by @dominik-zeglen
- Use hooks instead of a class component in forms - #4374 by @dominik-zeglen
- Drop CSRF token header from API client - #4357 by @dominik-zeglen
- Fix various bugs in the product section - #4429 by @dominik-zeglen

### Other notable changes

- Fix error when creating a checkout with voucher code - #4292 by @NyanKiyoshi
- Fix error when users enter an invalid phone number in an address - #4404 by @NyanKiyoshi
- Fix error when adding a note to an anonymous order - #4319 by @NyanKiyoshi
- Fix gift card duplication error in the `populatedb` script - #4336 by @fowczarek
- Fix vouchers apply once per order - #4339 by @fowczarek
- Fix discount tests failing at random - #4401 by @korycins
- Add `SPECIFIC_PRODUCT` type to `VoucherType` - #4344 by @fowczarek
- New translations:
  - Icelandic
- Refactored the backend side of `checkoutCreate` to improve performances and prevent side effects over the user's checkout if the checkout creation was to fail. - #4367 by @NyanKiyoshi
- Refactored the logic of cleaning the checkout shipping method over the API, so users do not lose the shipping method when updating their checkout. If the shipping method becomes invalid, it will be replaced by the cheapest available. - #4367 by @NyanKiyoshi & @szewczykmira
- Refactored process of getting available shipping methods to make it easier to understand and prevent human-made errors. - #4367 by @NyanKiyoshi
- Moved 3D secure option to Braintree plugin configuration and update config structure mechanism - #4751 by @salwator

## 2.7.0

### API

- Create order only when payment is successful - #4154 by @NyanKiyoshi
- Order Events containing order lines or fulfillment lines now return the line object in the GraphQL API - #4114 by @NyanKiyoshi
- GraphQL now prints exceptions to stderr as well as returning them or not - #4148 by @NyanKiyoshi
- Refactored API resolvers to static methods with root typing - #4155 by @NyanKiyoshi
- Add phone validation in the GraphQL API to handle the library upgrade - #4156 by @NyanKiyoshi

### Core

- Add basic Gift Cards support in the backend - #4025 by @fowczarek
- Add the ability to sort products within a collection - #4123 by @NyanKiyoshi
- Implement customer events - #4094 by @NyanKiyoshi
- Merge "authorize" and "capture" operations - #4098 by @korycins, @NyanKiyoshi
- Separate the Django middlewares from the GraphQL API middlewares - #4102 by @NyanKiyoshi, #4186 by @cmiacz

### Dashboard 2.0

- Add navigation section - #4012 by @dominik-zeglen
- Add filtering on product list - #4193 by @dominik-zeglen
- Add filtering on orders list - #4237 by @dominik-zeglen
- Change input style and improve Storybook stories - #4115 by @dominik-zeglen
- Migrate deprecated fields in Dashboard 2.0 - #4121 by @benekex2
- Add multiple select checkbox - #4133, #4146 by @benekex2
- Rename menu items in Dashboard 2.0 - #4172 by @benekex2
- Category delete modal improvements - #4171 by @benekex2
- Close modals on click outside - #4236 - by @benekex2
- Use date localize hook in translations - #4202 by @dominik-zeglen
- Unify search API - #4200 by @dominik-zeglen
- Default default PAGINATE_BY - #4238 by @dominik-zeglen
- Create generic filtering interface - #4221 by @dominik-zeglen
- Add default state to rich text editor = #4281 by @dominik-zeglen
- Fix translation discard button - #4109 by @benekex2
- Fix draftail options and icons - #4132 by @benekex2
- Fix typos and messages in Dashboard 2.0 - #4168 by @benekex2
- Fix view all orders button - #4173 by @benekex2
- Fix visibility card view - #4198 by @benekex2
- Fix query refetch after selecting an object in list - #4272 by @dominik-zeglen
- Fix image selection in variants - #4270 by @benekex2
- Fix collection search - #4267 by @dominik-zeglen
- Fix quantity height in draft order edit - #4273 by @benekex2
- Fix checkbox clickable area size - #4280 by @dominik-zeglen
- Fix breaking object selection in menu section - #4282 by @dominik-zeglen
- Reset selected items when tab switch - #4268 by @benekex2

### Other notable changes

- Add support for Google Cloud Storage - #4127 by @chetabahana
- Adding a nonexistent variant to checkout no longer crashes - #4166 by @NyanKiyoshi
- Disable storage of Celery results - #4169 by @NyanKiyoshi
- Disable polling in Playground - #4188 by @maarcingebala
- Cleanup code for updated function names and unused argument - #4090 by @jxltom
- Users can now add multiple "Add to Cart" forms in a single page - #4165 by @NyanKiyoshi
- Fix incorrect argument in `get_client_token` in Braintree integration - #4182 by @maarcingebala
- Fix resolving attribute values when transforming them to HStore - #4161 by @maarcingebala
- Fix wrong calculation of subtotal in cart page - #4145 by @korycins
- Fix margin calculations when product/variant price is set to zero - #4170 by @MahmoudRizk
- Fix applying discounts in checkout's subtotal calculation in API - #4192 by @maarcingebala
- Fix GATEWAYS_ENUM to always contain all implemented payment gateways - #4108 by @koradon

## 2.6.0

### API

- Add unified filtering interface in resolvers - #3952, #4078 by @korycins
- Add mutations for bulk actions - #3935, #3954, #3967, #3969, #3970 by @akjanik
- Add mutation for reordering menu items - #3958 by @NyanKiyoshi
- Optimize queries for single nodes - #3968 @NyanKiyoshi
- Refactor error handling in mutations #3891 by @maarcingebala & @akjanik
- Specify mutation permissions through Meta classes - #3980 by @NyanKiyoshi
- Unify pricing access in products and variants - #3948 by @NyanKiyoshi
- Use only_fields instead of exclude_fields in type definitions - #3940 by @michaljelonek
- Prefetch collections when getting sales of a bunch of products - #3961 by @NyanKiyoshi
- Remove unnecessary dedents from GraphQL schema so new Playground can work - #4045 by @salwator
- Restrict resolving payment by ID - #4009 @NyanKiyoshi
- Require `checkoutId` for updating checkout's shipping and billing address - #4074 by @jxltom
- Handle errors in `TokenVerify` mutation - #3981 by @fowczarek
- Unify argument names in types and resolvers - #3942 by @NyanKiyoshi

### Core

- Use Black as the default code formatting tool - #3852 by @krzysztofwolski and @NyanKiyoshi
- Dropped Python 3.5 support - #4028 by @korycins
- Rename Cart to Checkout - #3963 by @michaljelonek
- Use data classes to exchange data with payment gateways - #4028 by @korycins
- Refactor order events - #4018 by @NyanKiyoshi

### Dashboard 2.0

- Add bulk actions - #3955 by @dominik-zeglen
- Add user avatar management - #4030 by @benekex2
- Add navigation drawer support on mobile devices - #3839 by @benekex2
- Fix rendering validation errors in product form - #4024 by @benekex2
- Move dialog windows to query string rather than router paths - #3953 by @dominik-zeglen
- Update order events types - #4089 by @jxltom
- Code cleanup by replacing render props with react hooks - #4010 by @dominik-zeglen

### Other notable changes

- Add setting to enable Django Debug Toolbar - #3983 by @koradon
- Use newest GraphQL Playground - #3971 by @salwator
- Ensure adding to quantities in the checkout is respecting the limits - #4005 by @NyanKiyoshi
- Fix country area choices - #4008 by @fowczarek
- Fix price_range_as_dict function - #3999 by @zodiacfireworks
- Fix the product listing not showing in the voucher when there were products selected - #4062 by @NyanKiyoshi
- Fix crash in Dashboard 1.0 when updating an order address's phone number - #4061 by @NyanKiyoshi
- Reduce the time of tests execution by using dummy password hasher - #4083 by @korycins
- Set up explicit **hash** function - #3979 by @akjanik
- Unit tests use none as media root - #3975 by @korycins
- Update file field styles with materializecss template filter - #3998 by @zodiacfireworks
- New translations:
  - Albanian
  - Colombian Spanish
  - Lithuanian

## 2.5.0

### API

- Add query to fetch draft orders - #3809 by @michaljelonek
- Add bulk delete mutations - #3838 by @michaljelonek
- Add `languageCode` enum to API - #3819 by @michaljelonek, #3854 by @jxltom
- Duplicate address instances in checkout mutations - #3866 by @pawelzar
- Restrict access to `orders` query for unauthorized users - #3861 by @pawelzar
- Support setting address as default in address mutations - #3787 by @jxltom
- Fix phone number validation in GraphQL when country prefix not given - #3905 by @patrys
- Report pretty stack traces in DEBUG mode - #3918 by @patrys

### Core

- Drop support for Django 2.1 and Django 1.11 (previous LTS) - #3929 by @patrys
- Fulfillment of digital products - #3868 by @korycins
- Introduce avatars for staff accounts - #3878 by @pawelzar
- Refactor the account avatars path from a relative to absolute - #3938 by @NyanKiyoshi

### Dashboard 2.0

- Add translations section - #3884 by @dominik-zeglen
- Add light/dark theme - #3856 by @dominik-zeglen
- Add customer's address book view - #3826 by @dominik-zeglen
- Add "Add variant" button on the variant details page = #3914 by @dominik-zeglen
- Add back arrows in "Configure" subsections - #3917 by @dominik-zeglen
- Display avatars in staff views - #3922 by @dominik-zeglen
- Prevent user from changing his own status and permissions - #3922 by @dominik-zeglen
- Fix crashing product create view - #3837, #3910 by @dominik-zeglen
- Fix layout in staff members details page - #3857 by @dominik-zeglen
- Fix unfocusing rich text editor - #3902 by @dominik-zeglen
- Improve accessibility - #3856 by @dominik-zeglen

### Other notable changes

- Improve user and staff management in dashboard 1.0 - #3781 by @jxltom
- Fix default product tax rate in Dashboard 1.0 - #3880 by @pawelzar
- Fix logo in docs - #3928 by @michaljelonek
- Fix name of logo file - #3867 by @jxltom
- Fix variants for juices in example data - #3926 by @michaljelonek
- Fix alignment of the cart dropdown on new bootstrap version - #3937 by @NyanKiyoshi
- Refactor the account avatars path from a relative to absolute - #3938 by @NyanKiyoshi
- New translations:
  - Armenian
  - Portuguese
  - Swahili
  - Thai

## 2.4.0

### API

- Add model translations support in GraphQL API - #3789 by @michaljelonek
- Add mutations to manage addresses for authenticated customers - #3772 by @Kwaidan00, @maarcingebala
- Add mutation to apply vouchers in checkout - #3739 by @Kwaidan00
- Add thumbnail field to `OrderLine` type - #3737 by @michaljelonek
- Add a query to fetch order by token - #3740 by @michaljelonek
- Add city choices and city area type to address validator API - #3788 by @jxltom
- Fix access to unpublished objects in API - #3724 by @Kwaidan00
- Fix bug where errors are not returned when creating fulfillment with a non-existent order line - #3777 by @jxltom
- Fix `productCreate` mutation when no product type was provided - #3804 by @michaljelonek
- Enable database search in products query - #3736 by @michaljelonek
- Use authenticated user's email as default email in creating checkout - #3726 by @jxltom
- Generate voucher code if it wasn't provided in mutation - #3717 by @Kwaidan00
- Improve limitation of vouchers by country - #3707 by @michaljelonek
- Only include canceled fulfillments for staff in fulfillment API - #3778 by @jxltom
- Support setting address as when creating customer address #3782 by @jxltom
- Fix generating slug from title - #3816 by @maarcingebala
- Add `variant` field to `OrderLine` type - #3820 by @maarcingebala

### Core

- Add JSON fields to store rich-text content - #3756 by @michaljelonek
- Add function to recalculate total order weight - #3755 by @Kwaidan00, @maarcingebala
- Unify cart creation logic in API and Django views - #3761, #3790 by @maarcingebala
- Unify payment creation logic in API and Django views - #3715 by @maarcingebala
- Support partially charged and refunded payments - #3735 by @jxltom
- Support partial fulfillment of ordered items - #3754 by @jxltom
- Fix applying discounts when a sale has no end date - #3595 by @cprinos

### Dashboard 2.0

- Add "Discounts" section - #3654 by @dominik-zeglen
- Add "Pages" section; introduce Draftail WYSIWYG editor - #3751 by @dominik-zeglen
- Add "Shipping Methods" section - #3770 by @dominik-zeglen
- Add support for date and datetime components - #3708 by @dominik-zeglen
- Restyle app layout - #3811 by @dominik-zeglen

### Other notable changes

- Unify model field names related to models' public access - `publication_date` and `is_published` - #3706 by @michaljelonek
- Improve filter orders by payment status - #3749 @jxltom
- Refactor translations in emails - #3701 by @Kwaidan00
- Use exact image versions in docker-compose - #3742 by @ashishnitinpatil
- Sort order payment and history in descending order - #3747 by @jxltom
- Disable style-loader in dev mode - #3720 by @jxltom
- Add ordering to shipping method - #3806 by @michaljelonek
- Add missing type definition for dashboard 2.0 - #3776 by @jxltom
- Add header and footer for checkout success pages #3752 by @jxltom
- Add instructions for using local assets in Docker - #3723 by @michaljelonek
- Update S3 deployment documentation to include CORS configuration note - #3743 by @NyanKiyoshi
- Fix missing migrations for is_published field of product and page model - #3757 by @jxltom
- Fix problem with l10n in Braintree payment gateway template - #3691 by @Kwaidan00
- Fix bug where payment is not filtered from active ones when creating payment - #3732 by @jxltom
- Fix incorrect cart badge location - #3786 by @jxltom
- Fix storefront styles after bootstrap is updated to 4.3.1 - #3753 by @jxltom
- Fix logo size in different browser and devices with different sizes - #3722 by @jxltom
- Rename dumpdata file `db.json` to `populatedb_data.json` - #3810 by @maarcingebala
- Prefetch collections for product availability - #3813 by @michaljelonek
- Bump django-graphql-jwt - #3814 by @michaljelonek
- Fix generating slug from title - #3816 by @maarcingebala
- New translations:
  - Estonian
  - Indonesian

## 2.3.1

- Fix access to private variant fields in API - #3773 by maarcingebala
- Limit access of quantity and allocated quantity to staff in GraphQL API #3780 by @jxltom

## 2.3.0

### API

- Return user's last checkout in the `User` type - #3578 by @fowczarek
- Automatically assign checkout to the logged in user - #3587 by @fowczarek
- Expose `chargeTaxesOnShipping` field in the `Shop` type - #3603 by @fowczarek
- Expose list of enabled payment gateways - #3639 by @fowczarek
- Validate uploaded files in a unified way - #3633 by @fowczarek
- Add mutation to trigger fetching tax rates - #3622 by @fowczarek
- Use USERNAME_FIELD instead of hard-code email field when resolving user - #3577 by @jxltom
- Require variant and quantity fields in `CheckoutLineInput` type - #3592 by @jxltom
- Preserve order of nodes in `get_nodes_or_error` function - #3632 by @jxltom
- Add list mutations for `Voucher` and `Sale` models - #3669 by @michaljelonek
- Use proper type for countries in `Voucher` type - #3664 by @michaljelonek
- Require email in when creating checkout in API - #3667 by @michaljelonek
- Unify returning errors in the `tokenCreate` mutation - #3666 by @michaljelonek
- Use `Date` field in Sale/Voucher inputs - #3672 by @michaljelonek
- Refactor checkout mutations - #3610 by @fowczarek
- Refactor `clean_instance`, so it does not returns errors anymore - #3597 by @akjanik
- Handle GraphqQL syntax errors - #3576 by @jxltom

### Core

- Refactor payments architecture - #3519 by @michaljelonek
- Improve Docker and `docker-compose` configuration - #3657 by @michaljelonek
- Allow setting payment status manually for dummy gateway in Storefront 1.0 - #3648 by @jxltom
- Infer default transaction kind from operation type - #3646 by @jxltom
- Get correct payment status for order without any payments - #3605 by @jxltom
- Add default ordering by `id` for `CartLine` model - #3593 by @jxltom
- Fix "set password" email sent to customer created in the dashboard - #3688 by @Kwaidan00

### Dashboard 2.0

- ️Add taxes section - #3622 by @dominik-zeglen
- Add drag'n'drop image upload - #3611 by @dominik-zeglen
- Unify grid handling - #3520 by @dominik-zeglen
- Add component generator - #3670 by @dominik-zeglen
- Throw Typescript errors while snapshotting - #3611 by @dominik-zeglen
- Simplify mutation's error checking - #3589 by @dominik-zeglen
- Fix order cancelling - #3624 by @dominik-zeglen
- Fix logo placement - #3602 by @dominik-zeglen

### Other notable changes

- Register Celery task for updating exchange rates - #3599 by @jxltom
- Fix handling different attributes with the same slug - #3626 by @jxltom
- Add missing migrations for tax rate choices - #3629 by @jxltom
- Fix `TypeError` on calling `get_client_token` - #3660 by @michaljelonek
- Make shipping required as default when creating product types - #3655 by @jxltom
- Display payment status on customer's account page in Storefront 1.0 - #3637 by @jxltom
- Make order fields sequence in Dashboard 1.0 same as in Dashboard 2.0 - #3606 by @jxltom
- Fix returning products for homepage for the currently viewing user - #3598 by @jxltom
- Allow filtering payments by status in Dashboard 1.0 - #3608 by @jxltom
- Fix typo in the definition of order status - #3649 by @jxltom
- Add margin for order notes section - #3650 by @jxltom
- Fix logo position - #3609, #3616 by @jxltom
- Storefront visual improvements - #3696 by @piotrgrundas
- Fix product list price filter - #3697 by @Kwaidan00
- Redirect to success page after successful payment - #3693 by @Kwaidan00

## 2.2.0

### API

- Use `PermissionEnum` as input parameter type for `permissions` field - #3434 by @maarcingebala
- Add "authorize" and "charge" mutations for payments - #3426 by @jxltom
- Add alt text to product thumbnails and background images of collections and categories - #3429 by @fowczarek
- Fix passing decimal arguments = #3457 by @fowczarek
- Allow sorting products by the update date - #3470 by @jxltom
- Validate and clear the shipping method in draft order mutations - #3472 by @fowczarek
- Change tax rate field to choice field - #3478 by @fowczarek
- Allow filtering attributes by collections - #3508 by @maarcingebala
- Resolve to `None` when empty object ID was passed as mutation argument - #3497 by @maarcingebala
- Change `errors` field type from [Error] to [Error!] - #3489 by @fowczarek
- Support creating default variant for product types that don't use multiple variants - #3505 by @fowczarek
- Validate SKU when creating a default variant - #3555 by @fowczarek
- Extract enums to separate files - #3523 by @maarcingebala

### Core

- Add Stripe payment gateway - #3408 by @jxltom
- Add `first_name` and `last_name` fields to the `User` model - #3101 by @fowczarek
- Improve several payment validations - #3418 by @jxltom
- Optimize payments related database queries - #3455 by @jxltom
- Add publication date to collections - #3369 by @k-brk
- Fix hard-coded site name in order PDFs - #3526 by @NyanKiyoshi
- Update favicons to the new style - #3483 by @dominik-zeglen
- Fix migrations for default currency - #3235 by @bykof
- Remove Elasticsearch from `docker-compose.yml` - #3482 by @maarcingebala
- Resort imports in tests - #3471 by @jxltom
- Fix the no shipping orders payment crash on Stripe - #3550 by @NyanKiyoshi
- Bump backend dependencies - #3557 by @maarcingebala. This PR removes security issue CVE-2019-3498 which was present in Django 2.1.4. Saleor however wasn't vulnerable to this issue as it doesn't use the affected `django.views.defaults.page_not_found()` view.
- Generate random data using the default currency - #3512 by @stephenmoloney
- New translations:
  - Catalan
  - Serbian

### Dashboard 2.0

- Restyle product selection dialogs - #3499 by @dominik-zeglen, @maarcingebala
- Fix minor visual bugs in Dashboard 2.0 - #3433 by @dominik-zeglen
- Display warning if order draft has missing data - #3431 by @dominik-zeglen
- Add description field to collections - #3435 by @dominik-zeglen
- Add query batching - #3443 by @dominik-zeglen
- Use autocomplete fields in country selection - #3443 by @dominik-zeglen
- Add alt text to categories and collections - #3461 by @dominik-zeglen
- Use first and last name of a customer or staff member in UI - #3247 by @Bonifacy1, @dominik-zeglen
- Show error page if an object was not found - #3463 by @dominik-zeglen
- Fix simple product's inventory data saving bug - #3474 by @dominik-zeglen
- Replace `thumbnailUrl` with `thumbnail { url }` - #3484 by @dominik-zeglen
- Change "Feature on Homepage" switch behavior - #3481 by @dominik-zeglen
- Expand payment section in order view - #3502 by @dominik-zeglen
- Change TypeScript loader to speed up the build process - #3545 by @patrys

### Bugfixes

- Do not show `Pay For Order` if order is partly paid since partial payment is not supported - #3398 by @jxltom
- Fix attribute filters in the products category view - #3535 by @fowczarek
- Fix storybook dependencies conflict - #3544 by @dominik-zeglen

## 2.1.0

### API

- Change selected connection fields to lists - #3307 by @fowczarek
- Require pagination in connections - #3352 by @maarcingebala
- Replace Graphene view with a custom one - #3263 by @patrys
- Change `sortBy` parameter to use enum type - #3345 by @fowczarek
- Add `me` query to fetch data of a logged-in user - #3202, #3316 by @fowczarek
- Add `canFinalize` field to the Order type - #3356 by @fowczarek
- Extract resolvers and mutations to separate files - #3248 by @fowczarek
- Add VAT tax rates field to country - #3392 by @michaljelonek
- Allow creating orders without users - #3396 by @fowczarek

### Core

- Add Razorpay payment gatway - #3205 by @NyanKiyoshi
- Use standard tax rate as a default tax rate value - #3340 by @fowczarek
- Add description field to the Collection model - #3275 by @fowczarek
- Enforce the POST method on VAT rates fetching - #3337 by @NyanKiyoshi
- Generate thumbnails for category/collection background images - #3270 by @NyanKiyoshi
- Add warm-up support in product image creation mutation - #3276 by @NyanKiyoshi
- Fix error in the `populatedb` script when running it not from the project root - #3272 by @NyanKiyoshi
- Make Webpack rebuilds fast - #3290 by @patrys
- Skip installing Chromium to make deployment faster - #3227 by @jxltom
- Add default test runner - #3258 by @jxltom
- Add Transifex client to Pipfile - #3321 by @jxltom
- Remove additional pytest arguments in tox - #3338 by @jxltom
- Remove test warnings - #3339 by @jxltom
- Remove runtime warning when product has discount - #3310 by @jxltom
- Remove `django-graphene-jwt` warnings - #3228 by @jxltom
- Disable deprecated warnings - #3229 by @jxltom
- Add `AWS_S3_ENDPOINT_URL` setting to support DigitalOcean spaces. - #3281 by @hairychris
- Add `.gitattributes` file to hide diffs for generated files on Github - #3055 by @NyanKiyoshi
- Add database sequence reset to `populatedb` - #3406 by @michaljelonek
- Get authorized amount from succeeded auth transactions - #3417 by @jxltom
- Resort imports by `isort` - #3412 by @jxltom

### Dashboard 2.0

- Add confirmation modal when leaving view with unsaved changes - #3375 by @dominik-zeglen
- Add dialog loading and error states - #3359 by @dominik-zeglen
- Split paths and urls - #3350 by @dominik-zeglen
- Derive state from props in forms - #3360 by @dominik-zeglen
- Apply debounce to autocomplete fields - #3351 by @dominik-zeglen
- Use Apollo signatures - #3353 by @dominik-zeglen
- Add order note field in the order details view - #3346 by @dominik-zeglen
- Add app-wide progress bar - #3312 by @dominik-zeglen
- Ensure that all queries are built on top of TypedQuery - #3309 by @dominik-zeglen
- Close modal windows automatically - #3296 by @dominik-zeglen
- Move URLs to separate files - #3295 by @dominik-zeglen
- Add basic filters for products and orders list - #3237 by @Bonifacy1
- Fetch default currency from API - #3280 by @dominik-zeglen
- Add `displayName` property to components - #3238 by @Bonifacy1
- Add window titles - #3279 by @dominik-zeglen
- Add paginator component - #3265 by @dominik-zeglen
- Update Material UI to 3.6 - #3387 by @patrys
- Upgrade React, Apollo, Webpack and Babel - #3393 by @patrys
- Add pagination for required connections - #3411 by @dominik-zeglen

### Bugfixes

- Fix language codes - #3311 by @jxltom
- Fix resolving empty attributes list - #3293 by @maarcingebala
- Fix range filters not being applied - #3385 by @michaljelonek
- Remove timeout for updating image height - #3344 by @jxltom
- Return error if checkout was not found - #3289 by @maarcingebala
- Solve an auto-resize conflict between Materialize and medium-editor - #3367 by @adonig
- Fix calls to `ngettext_lazy` - #3380 by @patrys
- Filter preauthorized order from succeeded transactions - #3399 by @jxltom
- Fix incorrect country code in fixtures - #3349 by @bingimar
- Fix updating background image of a collection - #3362 by @fowczarek & @dominik-zeglen

### Docs

- Document settings related to generating thumbnails on demand - #3329 by @NyanKiyoshi
- Improve documentation for Heroku deployment - #3170 by @raybesiga
- Update documentation on Docker deployment - #3326 by @jxltom
- Document payment gateway configuration - #3376 by @NyanKiyoshi

## 2.0.0

### API

- Add mutation to delete a customer; add `isActive` field in `customerUpdate` mutation - #3177 by @maarcingebala
- Add mutations to manage authorization keys - #3082 by @maarcingebala
- Add queries for dashboard homepage - #3146 by @maarcingebala
- Allows user to unset homepage collection - #3140 by @oldPadavan
- Use enums as permission codes - #3095 by @the-bionic
- Return absolute image URLs - #3182 by @maarcingebala
- Add `backgroundImage` field to `CategoryInput` - #3153 by @oldPadavan
- Add `dateJoined` and `lastLogin` fields in `User` type - #3169 by @maarcingebala
- Separate `parent` input field from `CategoryInput` - #3150 by @akjanik
- Remove duplicated field in Order type - #3180 by @maarcingebala
- Handle empty `backgroundImage` field in API - #3159 by @maarcingebala
- Generate name-based slug in collection mutations - #3145 by @akjanik
- Remove products field from `collectionUpdate` mutation - #3141 by @oldPadavan
- Change `items` field in `Menu` type from connection to list - #3032 by @oldPadavan
- Make `Meta.description` required in `BaseMutation` - #3034 by @oldPadavan
- Apply `textwrap.dedent` to GraphQL descriptions - #3167 by @fowczarek

### Dashboard 2.0

- Add collection management - #3135 by @dominik-zeglen
- Add customer management - #3176 by @dominik-zeglen
- Add homepage view - #3155, #3178 by @Bonifacy1 and @dominik-zeglen
- Add product type management - #3052 by @dominik-zeglen
- Add site settings management - #3071 by @dominik-zeglen
- Escape node IDs in URLs - #3115 by @dominik-zeglen
- Restyle categories section - #3072 by @Bonifacy1

### Other

- Change relation between `ProductType` and `Attribute` models - #3097 by @maarcingebala
- Remove `quantity-allocated` generation in `populatedb` script - #3084 by @MartinSeibert
- Handle `Money` serialization - #3131 by @Pacu2
- Do not collect unnecessary static files - #3050 by @jxltom
- Remove host mounted volume in `docker-compose` - #3091 by @tiangolo
- Remove custom services names in `docker-compose` - #3092 by @tiangolo
- Replace COUNTRIES with countries.countries - #3079 by @neeraj1909
- Installing dev packages in docker since tests are needed - #3078 by @jxltom
- Remove comparing string in address-form-panel template - #3074 by @tomcio1205
- Move updating variant names to a Celery task - #3189 by @fowczarek

### Bugfixes

- Fix typo in `clean_input` method - #3100 by @the-bionic
- Fix typo in `ShippingMethod` model - #3099 by @the-bionic
- Remove duplicated variable declaration - #3094 by @the-bionic

### Docs

- Add createdb note to getting started for Windows - #3106 by @ajostergaard
- Update docs on pipenv - #3045 by @jxltom<|MERGE_RESOLUTION|>--- conflicted
+++ resolved
@@ -2,21 +2,13 @@
 
 All notable, unreleased changes to this project will be documented in this file. For the released changes, please visit the [Releases](https://github.com/mirumee/saleor/releases) page.
 
-<<<<<<< HEAD
-
-
-3.15.0
+
+# 3.15.0 [Unreleased]
+
+### Breaking changes
+
+### GraphQL API
 - Add `lines` to `OrderGrantedRefund` - #13014 by @korycins
-
-
-3.14.0 [Unreleased]
-=======
-# 3.15.0 [Unreleased]
->>>>>>> e22490ef
-
-### Breaking changes
-
-### GraphQL API
 
 ### Saleor Apps
 
