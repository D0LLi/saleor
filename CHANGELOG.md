--- conflicted
+++ resolved
@@ -33,8 +33,5 @@
 - Add ShopFetchTaxRates mutation - #3622 by @fowczarek
 - Add taxes section - #3622 by @dominik-zeglen
 - Expose in API list of supported payment gateways - #3639 by @fowczarek
-<<<<<<< HEAD
 - Support set arbitary charge status for dummy gateway in storefront 1.0 - #3648 by @jxltom
-=======
-- Fix typo in the definition of order UNFULFILLED status - #3649 by @jxltom
->>>>>>> 99497ef9
+- Fix typo in the definition of order UNFULFILLED status - #3649 by @jxltom